







































# Change Logs

Jina is released on every Friday evening. The PyPi package and Docker Image will be updated, the changes of the release will be tracked by this file.

<!-- START doctoc generated TOC please keep comment here to allow auto update -->
<!-- DON'T EDIT THIS SECTION, INSTEAD RE-RUN doctoc TO UPDATE -->


- [Release Note (`0.0.4`)](#release-note-004)
- [Release Note (`0.0.5`)](#release-note-005)
- [Release Note (`0.0.6`)](#release-note-006)
- [Release Note (`0.0.7`)](#release-note-007)
- [Release Note (`0.0.8`)](#release-note-008)
- [Release Note (`0.0.9`)](#release-note-009)
- [Release Note (`0.1.0`)](#release-note-010)
- [Release Note (`0.1.1`)](#release-note-011)
- [Release Note (`0.1.2`)](#release-note-012)
- [Release Note (`0.1.3`)](#release-note-013)
- [Release Note (`0.1.4`)](#release-note-014)
- [Release Note (`0.1.5`)](#release-note-015)
- [Release Note (`0.1.6`)](#release-note-016)
- [Release Note (`0.1.7`)](#release-note-017)
- [Release Note (`0.1.8`)](#release-note-018)
- [Release Note (`0.1.9`)](#release-note-019)
- [Release Note (`0.1.10`)](#release-note-0110)
- [Release Note (`0.1.11`)](#release-note-0111)
- [Release Note (`0.1.12`)](#release-note-0112)
- [Release Note (`0.1.13`)](#release-note-0113)
- [Release Note (`0.1.14`)](#release-note-0114)
- [Release Note (`0.2.0`)](#release-note-020)
- [Release Note (`0.2.1`)](#release-note-021)
- [Release Note (`0.2.2`)](#release-note-022)
- [Release Note (`0.2.3`)](#release-note-023)
- [Release Note (`0.2.4`)](#release-note-024)
- [Release Note (`0.2.5`)](#release-note-025)
- [Release Note (`0.2.6`)](#release-note-026)
<<<<<<< HEAD
=======
- [Release Note (`0.2.7`)](#release-note-027)
>>>>>>> a94896e0

<!-- END doctoc generated TOC please keep comment here to allow auto update -->

## Release Note (`0.0.4`)

> Release time: 2020-03-31 10:03:38



🙇 We'd like to thank all contributors for this new release! In particular,
 Han Xiao,  🙇


### 🐞 Bug fixes

 - [[```aecc7fcf```](https://github.com/jina-ai/jina/commit/aecc7fcf0ba47109cda126388319dacc1407d6f3)] __-__ release script logic (*Han Xiao*)


## Release Note (`0.0.5`)

> Release time: 2020-04-10 15:59:20



🙇 We'd like to thank all contributors for this new release! In particular,
 Nan Wang,  Han Xiao,  Xiong Ma,  hanxiao,  jina-bot,  Jina Dev Bot,  🙇


### 🆕 New Features

 - [[```063152d4```](https://github.com/jina-ai/jina/commit/063152d4343a8850f60170ee0b0ec277e6775bfe)] __-__ __indexer__: clean up indexers (*Nan Wang*)
 - [[```4b130f29```](https://github.com/jina-ai/jina/commit/4b130f292ff6d65e4749932e1f3c7043dc921d20)] __-__ __indexer__: add LevelDb indexer (*Nan Wang*)
 - [[```b184c0e2```](https://github.com/jina-ai/jina/commit/b184c0e2e82ec3d0ec556032e7d2ee148eec2bbd)] __-__ __crafter__: add docs (*Nan Wang*)
 - [[```8349c33e```](https://github.com/jina-ai/jina/commit/8349c33ea39aea864aa428e25195ce195220e979)] __-__ __crafter__: add Sentencizer (*Nan Wang*)
 - [[```d54e1ed4```](https://github.com/jina-ai/jina/commit/d54e1ed4a417aaebd7c5d509e7b365f77bb080d7)] __-__ __crafter__: fix the line width (*Nan Wang*)
 - [[```1a13e90b```](https://github.com/jina-ai/jina/commit/1a13e90b0a022593b48cb63f9027401bcc498b46)] __-__ __crafter__: adapt the ChunkCrafterDriver (*Nan Wang*)
 - [[```20bd5277```](https://github.com/jina-ai/jina/commit/20bd5277178c1bfbff235c93f91cb19d03ee19ff)] __-__ __crafter__: fix unittests (*Nan Wang*)
 - [[```834760f1```](https://github.com/jina-ai/jina/commit/834760f1cacf78a34b4224c714dbb2afc1a118bb)] __-__ fix sse endpoint for dashboard (*Han Xiao*)
 - [[```e48331b8```](https://github.com/jina-ai/jina/commit/e48331b88eb021c85f5c230bd2676741773e685d)] __-__ add prefetch to gateway (*Han Xiao*)
 - [[```7f0fc881```](https://github.com/jina-ai/jina/commit/7f0fc88123038b612b69727bd49bbdfb9606265c)] __-__ __crafter__: add test arrays (*Nan Wang*)
 - [[```d2db40e6```](https://github.com/jina-ai/jina/commit/d2db40e615a5b3a9cf760bc489f54cb7e5322810)] __-__ __crafter__: add sliding window (*Nan Wang*)
 - [[```fd6a2e65```](https://github.com/jina-ai/jina/commit/fd6a2e65d28dca22a89754e943ce1456c5d882ee)] __-__ __crafter__: add resize crafters (*Nan Wang*)
 - [[```ac30e1bd```](https://github.com/jina-ai/jina/commit/ac30e1bd592a331c1827529447f06bcbcaa8c2ad)] __-__ add flow cli (*Han Xiao*)
 - [[```e929ecc4```](https://github.com/jina-ai/jina/commit/e929ecc4edd9cb414f072c41b4252e5170a2bf3b)] __-__ __crafter__: add cropers (*Nan Wang*)
 - [[```09bc3c10```](https://github.com/jina-ai/jina/commit/09bc3c101db69c471a123e15e5864a8a5d98fcda)] __-__ __crafter__: add ImageReader (*Nan Wang*)
 - [[```db1234c9```](https://github.com/jina-ai/jina/commit/db1234c9dc9c66ff77322deab4d7b64c6f57856e)] __-__ __pod__: add load balancing as one scheduler (*Han Xiao*)
 - [[```964aa7d3```](https://github.com/jina-ai/jina/commit/964aa7d391700cb5c08d81ba22fc52796246e257)] __-__ __proto__: update proto (*Han Xiao*)
 - [[```84ff5b84```](https://github.com/jina-ai/jina/commit/84ff5b842308fa06d445baabc17e456207d01ff5)] __-__ add load balancing to pods (*Han Xiao*)
 - [[```2cf9a9d3```](https://github.com/jina-ai/jina/commit/2cf9a9d355a43dccb8b664cfeef838ae92fd6139)] __-__ add SPTAG indexer, fix #170 (*Han Xiao*)
 - [[```58c3d705```](https://github.com/jina-ai/jina/commit/58c3d705d8af789a3679ac9f1f62330778b11a0f)] __-__ add NMSLIB indexer, fix #169 (*Han Xiao*)
 - [[```a2e26e48```](https://github.com/jina-ai/jina/commit/a2e26e48b295e30c345d70f61c4756740f5c4499)] __-__ __encoder__: remove the PCAEncoder (*Nan Wang*)
 - [[```62b0d840```](https://github.com/jina-ai/jina/commit/62b0d840aff181293bcca341c749c5ac37d46770)] __-__ __encoder__: fix codes in response to the reviews (*Nan Wang*)
 - [[```4448ff58```](https://github.com/jina-ai/jina/commit/4448ff588bec7551cf67a0fe746857d0b7a6fafb)] __-__ __encoder__: fix the unittests (*Nan Wang*)
 - [[```db2a4ea5```](https://github.com/jina-ai/jina/commit/db2a4ea52ca5af6b66fec85a07f6117c70b2b58b)] __-__ __encoder__: fix the extra-requirements (*Nan Wang*)
 - [[```6feb20fb```](https://github.com/jina-ai/jina/commit/6feb20fbeaf3be7c50ccd7bfdfb76d001d16ae0e)] __-__ __encoder__: add the PCAEncoder and refactoring unittests (*Nan Wang*)
 - [[```196e6907```](https://github.com/jina-ai/jina/commit/196e690785577f8090f07ef739a758e22c238d77)] __-__ __encoder__: clean up useless args (*Nan Wang*)
 - [[```bf110817```](https://github.com/jina-ai/jina/commit/bf110817c8a4e744fa959aee19a1ca44a9fc8b1f)] __-__ __encoder__: add the IncrementalPCAEncoder (*Nan Wang*)
 - [[```e0f31e4f```](https://github.com/jina-ai/jina/commit/e0f31e4f1d7e24851433612c8578d5afbb6c8c70)] __-__ add release script (*Han Xiao*)

### 🐞 Bug fixes

 - [[```7fd419a8```](https://github.com/jina-ai/jina/commit/7fd419a89c3a51520dc93e62d7f4fd9d46815e61)] __-__ __cli__: add cli to load directly from yaml (*Han Xiao*)
 - [[```7df4f715```](https://github.com/jina-ai/jina/commit/7df4f7158b2700625e012ecf1d85425b53cae486)] __-__ logserver and log_sse (*Han Xiao*)
 - [[```0da3ed9e```](https://github.com/jina-ai/jina/commit/0da3ed9ee5c17dd99a960d79c7b7b1ed8892b060)] __-__ yaml dump for enum (*Han Xiao*)
 - [[```56ce1d76```](https://github.com/jina-ai/jina/commit/56ce1d76a1aab5f0133fb0c45bb9016e11c8a258)] __-__ __pea__: fix timeout_ready in peas (*Xiong Ma*)
 - [[```46796d35```](https://github.com/jina-ai/jina/commit/46796d35fa6eb4947bb7272aa2943451902d5781)] __-__ change cli underscore to dash (*Han Xiao*)
 - [[```8a9a58ae```](https://github.com/jina-ai/jina/commit/8a9a58ae7a3ddc8d407a981f5f7c4259180d86f0)] __-__ __executor__: fix bert cls output (*Xiong Ma*)
 - [[```38a77a94```](https://github.com/jina-ai/jina/commit/38a77a94d9a2574394e45f8144cd0f1baa240934)] __-__ add some feedback when post_init (*Han Xiao*)
 - [[```f7c6491b```](https://github.com/jina-ai/jina/commit/f7c6491b26ac419bf7285b88f454f2978cfca794)] __-__ __pea__: gracefully exit thread and process (*Han Xiao*)
 - [[```85bc8c31```](https://github.com/jina-ai/jina/commit/85bc8c314cc4defaaa6900cfcf82e1e15ad9f6ae)] __-__ handle dry_run like data request (*Han Xiao*)
 - [[```28197c6b```](https://github.com/jina-ai/jina/commit/28197c6b8a3df79ffbc8f5fea544c8262bd9b80e)] __-__ __crafter__: fix the import issue (*Nan Wang*)
 - [[```f6ca1828```](https://github.com/jina-ai/jina/commit/f6ca182813385defff45a74e1487b452ec28bff3)] __-__ __encoder__: add batching mode (*Nan Wang*)
 - [[```32b032ee```](https://github.com/jina-ai/jina/commit/32b032ee44e67dd306077ead4738eccf5b335c7c)] __-__ image name and internal executor path (*Han Xiao*)
 - [[```479009be```](https://github.com/jina-ai/jina/commit/479009bee914f161250bae10abfe5f2e678d9b8d)] __-__ __encoder__: fix unittests for containers (*Nan Wang*)
 - [[```4e8f784e```](https://github.com/jina-ai/jina/commit/4e8f784e81446e07be2a3f5d65aa423b4f9dff7a)] __-__ __encoder__: refactoring ernie encoders (*Nan Wang*)
 - [[```8b2d87d5```](https://github.com/jina-ai/jina/commit/8b2d87d596f854fb10d72e7984adf2791b6f4979)] __-__ __encoder__: refactoring transformer encoders (*Nan Wang*)
 - [[```05ddd5c9```](https://github.com/jina-ai/jina/commit/05ddd5c9a32aa30301886eca912d28da3fa07dda)] __-__ cd and release logic (*Han Xiao*)
 - [[```cd5f2ae7```](https://github.com/jina-ai/jina/commit/cd5f2ae7f4432013ab32681461129804223650be)] __-__ bind socket error except handle (*Han Xiao*)
 - [[```7fc5eef6```](https://github.com/jina-ai/jina/commit/7fc5eef65c18edbb90457b341eb50c040f981cdd)] __-__ __executor__: delete some useless codes (*Xiong Ma*)
 - [[```78048e57```](https://github.com/jina-ai/jina/commit/78048e578d09b8519abaa5b48fb5d7be85520777)] __-__ __executor__: add pytorch at first (*Xiong Ma*)
 - [[```be1a4ecf```](https://github.com/jina-ai/jina/commit/be1a4ecfe2b1d2323345caf9e7df0893ea081a31)] __-__ __executor__: add tf/pytorch detect in transformertextencoder (*Xiong Ma*)
 - [[```ee290c14```](https://github.com/jina-ai/jina/commit/ee290c1471320f705a3fc4aec4cf57989ab6cf80)] __-__ sse logger threading exception (*Han Xiao*)
 - [[```6ca5b494```](https://github.com/jina-ai/jina/commit/6ca5b494185cb58cf2985a599f5e2d9321a4395e)] __-__ release docker (*Han Xiao*)
 - [[```67df4913```](https://github.com/jina-ai/jina/commit/67df491362a17468a8d57ef504a3c2b43b6a69f4)] __-__ release script logic (*Han Xiao*)

### 🚧 Code Refactoring

 - [[```dd43f001```](https://github.com/jina-ai/jina/commit/dd43f001bf0bc90045c260f272d47676950cc040)] __-__ log server config (*Han Xiao*)
 - [[```154b4b97```](https://github.com/jina-ai/jina/commit/154b4b979a51fb96e2e4415863f4e5835d39852b)] __-__ refactoring unittests (*Nan Wang*)
 - [[```38bac321```](https://github.com/jina-ai/jina/commit/38bac321adf08fe5e2b2eb1a58293ca567db49c1)] __-__ __encoder__: add more transformer encoders (*Nan Wang*)
 - [[```01a830b2```](https://github.com/jina-ai/jina/commit/01a830b261c96380b06ccb1d8d1e1cd7332c5ce8)] __-__ __encoder__: refactoring torch encoders (*Nan Wang*)
 - [[```a73690e9```](https://github.com/jina-ai/jina/commit/a73690e916e9a67610c71c6b42ad11b18be51417)] __-__ __encoder__: refactoring the paddlehub encoder for nlp (*Nan Wang*)
 - [[```7a68b837```](https://github.com/jina-ai/jina/commit/7a68b837007cb0c0463b264ab46655512b8a3b48)] __-__ __encoder__: rename cv to image (*Nan Wang*)
 - [[```9eac5997```](https://github.com/jina-ai/jina/commit/9eac59977d02bd8e448c3187a27a3a75d9d7d5c2)] __-__ __encoder__: add the channel_axis argument (*Nan Wang*)
 - [[```76b7fe7d```](https://github.com/jina-ai/jina/commit/76b7fe7d430c3ab803c0edbd736a0c9daa4af0c6)] __-__ __encoder__: refactoring paddlehub encoders (*Nan Wang*)
 - [[```8a954328```](https://github.com/jina-ai/jina/commit/8a954328b7ddc0c6cad6b7d6bee1217433308667)] __-__ __encoder__: refactoring paddlehub encoders for the cv and video part (*Nan Wang*)
 - [[```aeef4534```](https://github.com/jina-ai/jina/commit/aeef4534c9d414319e65d793860e86f3fdcf06e5)] __-__ __executor__: separate TransformerEncoder class (*Xiong Ma*)
 - [[```7d4e7146```](https://github.com/jina-ai/jina/commit/7d4e7146a72bc11e4af0deced0c5286a14ad9962)] __-__ remove send_to rename recv_from to needs (*Han Xiao*)
 - [[```ab405ea0```](https://github.com/jina-ai/jina/commit/ab405ea0a86ca959b23f20269d286424192cb62a)] __-__ __indexer__: add BaseVectorIndexer, BaseKVIndexer rename old (*Han Xiao*)

### 📗 Documentation

 - [[```c57ca842```](https://github.com/jina-ai/jina/commit/c57ca8420230ae1b5ca1c8ebd764e60b1fac40dc)] __-__ update TOC (*hanxiao*)
 - [[```9d7588b3```](https://github.com/jina-ai/jina/commit/9d7588b3a8ffcc1b42e5ce25b76f3f19037a61ed)] __-__ add release cycle explain (*Han Xiao*)
 - [[```7c1f0f6b```](https://github.com/jina-ai/jina/commit/7c1f0f6b6bcf3ed1525673c7eab6ae8ee605c074)] __-__ __contributing__: fix typo (*Xiong Ma*)
 - [[```97c240d9```](https://github.com/jina-ai/jina/commit/97c240d97eb28ae5fa69e65a17bb93f0cca7b853)] __-__ add toc for to page generator (*Han Xiao*)
 - [[```e2bb0428```](https://github.com/jina-ai/jina/commit/e2bb0428a56789dd3626a7509819147e8750e2c8)] __-__ update CONTRIBUTING guideline and readme (*Han Xiao*)

### 🏁 Unit Test and CICD

 - [[```c3b80680```](https://github.com/jina-ai/jina/commit/c3b80680817217f64e6e9b8f6ab2c04fbc86a0f5)] __-__ fix logic and filters (*Han Xiao*)
 - [[```c24a92fc```](https://github.com/jina-ai/jina/commit/c24a92fc924caa094c20fae197df02135b7a2e72)] __-__ fix flow test deadlock (*Han Xiao*)

### 🍹 Other Improvements

 - [[```705ee269```](https://github.com/jina-ai/jina/commit/705ee2699c20ec394084e1ff785c93e861e21192)] __-__ __version__: bumping version to 0.0.5 (*Jina Dev Bot*)
 - [[```0e8ca53e```](https://github.com/jina-ai/jina/commit/0e8ca53eea99eaa35dc57c75f33536be0bd091cc)] __-__ __version__: bumping version to 0.0.3 (*Jina Dev Bot*)

## Release Note (`0.0.6`)

> Release time: 2020-04-12 10:05:50



🙇 We'd like to thank all contributors for this new release! In particular,
 Han Xiao,  🙇


### 🍹 Other Improvements

 - [[```533f71e3```](https://github.com/jina-ai/jina/commit/533f71e3de47ca5854f231598cda93002f628fad)] __-__ update readme (*Han Xiao*)
 - [[```fba9d762```](https://github.com/jina-ai/jina/commit/fba9d762e0b86d43c70839f9cd631d079aa49bdb)] __-__ update social links in readme (*Han Xiao*)

## Release Note (`0.0.7`)

> Release time: 2020-04-17 15:58:15



🙇 We'd like to thank all contributors for this new release! In particular,
 Han Xiao,  Nan Wang,  Jina Dev Bot,  🙇


### 🆕 New Features

 - [[```2e72242f```](https://github.com/jina-ai/jina/commit/2e72242f99e12c5d22f7e973176439080ed58733)] __-__ add level-specific driver shortcut (*Han Xiao*)
 - [[```9f9e9564```](https://github.com/jina-ai/jina/commit/9f9e95649cd9d5a2b27116e7413c2c91527cbb14)] __-__ add profile endpoint (*Han Xiao*)
 - [[```4d7518b1```](https://github.com/jina-ai/jina/commit/4d7518b1afce2c932734d380cce73fcb9a1074c1)] __-__ add reducing-yaml-path to pod cli (*Han Xiao*)
 - [[```f7ecf473```](https://github.com/jina-ai/jina/commit/f7ecf4739682b3505ae508e1fbf02e2907e1f70a)] __-__ add backend to npindexer (*Han Xiao*)
 - [[```640ca7c8```](https://github.com/jina-ai/jina/commit/640ca7c83fc926d95b3dbd3c97a15999175886e2)] __-__ add description to cli for sphinx (*Han Xiao*)
 - [[```e6227c07```](https://github.com/jina-ai/jina/commit/e6227c07f2ef5a45d0e6e8b946862c52779e02a4)] __-__ __ranker__: fix the idf (*Nan Wang*)
 - [[```e1c6b904```](https://github.com/jina-ai/jina/commit/e1c6b904a8b6990d3c924a1657b157f47b2d1f83)] __-__ __ranker__: add BM25 ranker (*Nan Wang*)
 - [[```51d34d20```](https://github.com/jina-ai/jina/commit/51d34d20246e50cd50c761c3664776a80b963d08)] __-__ __ranker__: add tfidf ranker (*Nan Wang*)
 - [[```f6f6375a```](https://github.com/jina-ai/jina/commit/f6f6375af298ded52a4875851c04027357649a92)] __-__ __ranker__: add unittest for BiMatchRanker (*Nan Wang*)

### 🐞 Bug fixes

 - [[```8388f4df```](https://github.com/jina-ai/jina/commit/8388f4df2df8f68bc749682a80b4c8f8137f5e37)] __-__ flush on every write safer but slower (*Han Xiao*)
 - [[```f3609cfe```](https://github.com/jina-ai/jina/commit/f3609cfe5b9e480991c627eeed06775bdc690a03)] __-__ __ranker__: fix missing query chunk and float32 (*Nan Wang*)
 - [[```f14b3134```](https://github.com/jina-ai/jina/commit/f14b31347613ac04ec334c577815ea21b2bd19f3)] __-__ fix replica_id behavior (*Han Xiao*)
 - [[```a357e25f```](https://github.com/jina-ai/jina/commit/a357e25f9aaa708ae2fcb3f6401bd8cf8558c906)] __-__ fix broken protoidx for #234 (*Han Xiao*)
 - [[```e4f58e97```](https://github.com/jina-ai/jina/commit/e4f58e972f610048d1ae580dc2cd16153a3df136)] __-__ __indexer__: fix leveldb indexer (*Nan Wang*)
 - [[```c3d1eef4```](https://github.com/jina-ai/jina/commit/c3d1eef414778b1f050660d13866f1f1062ceefe)] __-__ __indexer__: add test for loading exec (*Nan Wang*)
 - [[```599cf14b```](https://github.com/jina-ai/jina/commit/599cf14bbac26b871090213683ec095260eb6383)] __-__ prune driver pruned fields (*Han Xiao*)
 - [[```ed42519e```](https://github.com/jina-ai/jina/commit/ed42519e94a7d44c223e78cba64ec24791e08f36)] __-__ __driver__: fix the top_k for docs (*Nan Wang*)
 - [[```c705f5c9```](https://github.com/jina-ai/jina/commit/c705f5c937b1ed11efe5e89be635a458ab1bf672)] __-__ __driver__: fix the comments (*Nan Wang*)
 - [[```4750555f```](https://github.com/jina-ai/jina/commit/4750555f0ef17ea3874de8f1e5fbd62ff94a35a9)] __-__ float32 matchidx overflow (*Han Xiao*)
 - [[```6cd26fc0```](https://github.com/jina-ai/jina/commit/6cd26fc07ecf67a58813e5fd136dec50a14f2721)] __-__ float32 match_idx overflow (*Han Xiao*)
 - [[```8dc37ddf```](https://github.com/jina-ai/jina/commit/8dc37ddf62903866c5c6eb81cabfbea6db8f4d18)] __-__ sse logger shutdown problem (*Han Xiao*)

### 🚧 Code Refactoring

 - [[```cb60046c```](https://github.com/jina-ai/jina/commit/cb60046c090074b569851c32611ce46877472f7f)] __-__ update test and default yaml (*Han Xiao*)
 - [[```705c7ac0```](https://github.com/jina-ai/jina/commit/705c7ac00d055ae903f67d295aa5ece06243c911)] __-__ make compoundindexer as standarad pattern (*Han Xiao*)
 - [[```fb65b5c2```](https://github.com/jina-ai/jina/commit/fb65b5c2e79c18eb635ce12cf7c577cbce5ddef4)] __-__ remove .with.method default value (*Han Xiao*)
 - [[```1005f484```](https://github.com/jina-ai/jina/commit/1005f484178459c7399c71d958bd96fa0d94a073)] __-__ add base driver for each executor (*Han Xiao*)
 - [[```197e6bbc```](https://github.com/jina-ai/jina/commit/197e6bbc2306e05a6769c9470e46e0689051dd83)] __-__ __tests__: rename the indexer (*Nan Wang*)

### 📗 Documentation

 - [[```534a8da7```](https://github.com/jina-ai/jina/commit/534a8da7098be5674d8dfdd13d05659fe38e8fc3)] __-__ trigger doc update again (*Han Xiao*)
 - [[```f5935310```](https://github.com/jina-ai/jina/commit/f593531037a9f791e8badf4c6059851bc7fd2208)] __-__ add dashboard (*Han Xiao*)

### 🍹 Other Improvements

 - [[```e2fffafd```](https://github.com/jina-ai/jina/commit/e2fffafdf55022dfc2ba29e5b33efc8cbef7bed0)] __-__ update gif (*Han Xiao*)
 - [[```11d86b4c```](https://github.com/jina-ai/jina/commit/11d86b4c8aea2dbdd5efeaf14aa2510297f24479)] __-__ test banner image (*Han Xiao*)
 - [[```db295af0```](https://github.com/jina-ai/jina/commit/db295af00e5ac911e00e2e11efd4d193fc7228d4)] __-__ update readme (*Han Xiao*)
 - [[```9600b1b3```](https://github.com/jina-ai/jina/commit/9600b1b3f795bb3c4bdb4ae1a583fa047c5ee83c)] __-__ __version__: bumping version to 0.0.7 (*Jina Dev Bot*)

## Release Note (`0.0.8`)

> Release time: 2020-04-24 15:58:34



🙇 We'd like to thank all contributors for this new release! In particular,
 Han Xiao,  Nan Wang,  hanxiao,  nan-wang,  Jina Dev Bot,  🙇


### 🆕 New Features

 - [[```2a0a5072```](https://github.com/jina-ai/jina/commit/2a0a50726d1ce82e95984c66512d1da5a779aee4)] __-__ __crafters__: add an option to save raw_bytes (*Nan Wang*)
 - [[```6235b100```](https://github.com/jina-ai/jina/commit/6235b1004a2916285fc5326b76042c6cad491583)] __-__ add logserver option in helloworld (*Han Xiao*)
 - [[```59cbba2a```](https://github.com/jina-ai/jina/commit/59cbba2a0db19a11afa723cb25f6014d52baa9af)] __-__ add cli args to hello world (*Han Xiao*)
 - [[```022e508f```](https://github.com/jina-ai/jina/commit/022e508f7dee50278ad9c4872af1275e3f1162f3)] __-__ add hello world yaml (*Han Xiao*)
 - [[```22eb415f```](https://github.com/jina-ai/jina/commit/22eb415f22848753d8651bc04e010b54edf733bf)] __-__ add hello world for jina (*Han Xiao*)
 - [[```9f9e9564```](https://github.com/jina-ai/jina/commit/9f9e95649cd9d5a2b27116e7413c2c91527cbb14)] __-__ add profile endpoint (*Han Xiao*)
 - [[```4d7518b1```](https://github.com/jina-ai/jina/commit/4d7518b1afce2c932734d380cce73fcb9a1074c1)] __-__ add reducing-yaml-path to pod cli (*Han Xiao*)
 - [[```f7ecf473```](https://github.com/jina-ai/jina/commit/f7ecf4739682b3505ae508e1fbf02e2907e1f70a)] __-__ add backend to npindexer (*Han Xiao*)
 - [[```640ca7c8```](https://github.com/jina-ai/jina/commit/640ca7c83fc926d95b3dbd3c97a15999175886e2)] __-__ add description to cli for sphinx (*Han Xiao*)

### 🐞 Bug fixes

 - [[```b135e889```](https://github.com/jina-ai/jina/commit/b135e889275f82b6c443f435f7459ec8f2cc8c35)] __-__ __crafters__: fix the color channel bug (*Nan Wang*)
 - [[```3df6ced3```](https://github.com/jina-ai/jina/commit/3df6ced34cdbf17ab774c1e3926fdfb8b3d7dfbc)] __-__ profile stream of the logger (*Han Xiao*)
 - [[```fa1a4495```](https://github.com/jina-ai/jina/commit/fa1a44954cf0a5967989c13e052d705e698ab46b)] __-__ undo the changes (*Nan Wang*)
 - [[```b1b2c411```](https://github.com/jina-ai/jina/commit/b1b2c4115a34ee5d941b37e53c33749f5a789aa2)] __-__ __drivers__: add handling for blob (*Nan Wang*)
 - [[```cd6a3a49```](https://github.com/jina-ai/jina/commit/cd6a3a4951fd949245d40434009f82d3ec7f7593)] __-__ __rankers__: fix the tfidfRanker (*Nan Wang*)
 - [[```f5609f4f```](https://github.com/jina-ai/jina/commit/f5609f4f7db78fc6accba80321da2b398643f2aa)] __-__ __crafters__: fix the split (*Nan Wang*)
 - [[```8a3fe375```](https://github.com/jina-ai/jina/commit/8a3fe37581c496ca91f982e118dc6fdd96c35bd1)] __-__ __indexers__: clean up imports (*Nan Wang*)
 - [[```1e3d3b76```](https://github.com/jina-ai/jina/commit/1e3d3b76d118734098357e411b1b4c38b7486ed3)] __-__ __indexers__: fix leveldb (*Nan Wang*)
 - [[```866f3cfd```](https://github.com/jina-ai/jina/commit/866f3cfdd6197e8d038005931631f0f932d81a23)] __-__ fix typos (*Nan Wang*)
 - [[```16cc8753```](https://github.com/jina-ai/jina/commit/16cc87532463c645c2b7597a64e8c50304f65044)] __-__ devel docker build (*Han Xiao*)
 - [[```e411e4eb```](https://github.com/jina-ai/jina/commit/e411e4eb5e5c6aeffd095375586477f4ba5bf619)] __-__ remove requests dep (*Han Xiao*)
 - [[```c026e200```](https://github.com/jina-ai/jina/commit/c026e200b2025e09a27bc731b2086fe2110a40b7)] __-__ __tests__: refactoring flair (*Nan Wang*)
 - [[```51fbcced```](https://github.com/jina-ai/jina/commit/51fbcced3b83e02fead53ea5a29bfef4be15cf0c)] __-__ __tests__: refactoring nlp tests (*Nan Wang*)
 - [[```5be32322```](https://github.com/jina-ai/jina/commit/5be323222f842ae7436e8c40235abc52a81d4199)] __-__ __tests__: refactoring numeric tests (*Nan Wang*)
 - [[```b3b8e93f```](https://github.com/jina-ai/jina/commit/b3b8e93fc21e17b220d600eb413beb5de58207c3)] __-__ __tests__: refactoring video tests (*Nan Wang*)
 - [[```ead2d485```](https://github.com/jina-ai/jina/commit/ead2d4850440e57ed1ea795eaf2fbcd0e9eac94d)] __-__ __tests__: refactoring image tests (*Nan Wang*)
 - [[```ff970fd0```](https://github.com/jina-ai/jina/commit/ff970fd0d8fcdf0d7fafaf20598efad97a3f453e)] __-__ __tests__: refactoring tests (*Nan Wang*)
 - [[```8388f4df```](https://github.com/jina-ai/jina/commit/8388f4df2df8f68bc749682a80b4c8f8137f5e37)] __-__ flush on every write safer but slower (*Han Xiao*)
 - [[```f3609cfe```](https://github.com/jina-ai/jina/commit/f3609cfe5b9e480991c627eeed06775bdc690a03)] __-__ __ranker__: fix missing query chunk and float32 (*Nan Wang*)
 - [[```f14b3134```](https://github.com/jina-ai/jina/commit/f14b31347613ac04ec334c577815ea21b2bd19f3)] __-__ fix replica_id behavior (*Han Xiao*)
 - [[```a357e25f```](https://github.com/jina-ai/jina/commit/a357e25f9aaa708ae2fcb3f6401bd8cf8558c906)] __-__ fix broken protoidx for #234 (*Han Xiao*)
 - [[```e4f58e97```](https://github.com/jina-ai/jina/commit/e4f58e972f610048d1ae580dc2cd16153a3df136)] __-__ __indexer__: fix leveldb indexer (*Nan Wang*)
 - [[```c3d1eef4```](https://github.com/jina-ai/jina/commit/c3d1eef414778b1f050660d13866f1f1062ceefe)] __-__ __indexer__: add test for loading exec (*Nan Wang*)
 - [[```ed42519e```](https://github.com/jina-ai/jina/commit/ed42519e94a7d44c223e78cba64ec24791e08f36)] __-__ __driver__: fix the top_k for docs (*Nan Wang*)
 - [[```c705f5c9```](https://github.com/jina-ai/jina/commit/c705f5c937b1ed11efe5e89be635a458ab1bf672)] __-__ __driver__: fix the comments (*Nan Wang*)

### 🚧 Code Refactoring

 - [[```ac74b640```](https://github.com/jina-ai/jina/commit/ac74b6401a290d6e435d902751be4169b3f19280)] __-__ remove build from docstring and tests (*Han Xiao*)
 - [[```0c185cc6```](https://github.com/jina-ai/jina/commit/0c185cc6c451318bbfc9bdf88392bd0ae6d6a0da)] __-__ add gateway in build not in init (*Han Xiao*)
 - [[```fb65b5c2```](https://github.com/jina-ai/jina/commit/fb65b5c2e79c18eb635ce12cf7c577cbce5ddef4)] __-__ remove .with.method default value (*Han Xiao*)

### 📗 Documentation

 - [[```f0e08e41```](https://github.com/jina-ai/jina/commit/f0e08e419d8103f43f5ad2763efa36a39c87ecb4)] __-__ fix license readme (*Han Xiao*)
 - [[```b9a4a769```](https://github.com/jina-ai/jina/commit/b9a4a7696ddfc4bd2a9cc48c32bc40dc0b52ba33)] __-__ add x as service docs (*Han Xiao*)
 - [[```8f2ba32b```](https://github.com/jina-ai/jina/commit/8f2ba32bf1666d9340403cdd8b17463e8aa2d256)] __-__ fix doc link in readme (*Han Xiao*)
 - [[```42895bb8```](https://github.com/jina-ai/jina/commit/42895bb82c97201976162d8ac3b3220bfa2f3ea3)] __-__ add extend doc (*Han Xiao*)
 - [[```7a12a0a2```](https://github.com/jina-ai/jina/commit/7a12a0a2e5646935e0913f6ea8b72d5cfc624fc3)] __-__ add link to readme (*Han Xiao*)
 - [[```2642e049```](https://github.com/jina-ai/jina/commit/2642e049b165821d676311d0bb512370dfc3f564)] __-__ add flow API overview (*Han Xiao*)
 - [[```b3bcdab1```](https://github.com/jina-ai/jina/commit/b3bcdab12453740668d013da3711b9391790997c)] __-__ add list of executors and drivers (*Han Xiao*)
 - [[```243e7a53```](https://github.com/jina-ai/jina/commit/243e7a538eb27aa2e4b6b352d861e44ed83a2ef2)] __-__ add expandable btn (*Han Xiao*)
 - [[```4a2bfaea```](https://github.com/jina-ai/jina/commit/4a2bfaea51fbd3aca73cb6e7f5b774648cccdb62)] __-__ fix styling (*Han Xiao*)
 - [[```fb7a96bb```](https://github.com/jina-ai/jina/commit/fb7a96bb0b338d156835d665098040e951065416)] __-__ update doc toc (*Han Xiao*)
 - [[```986f2b9f```](https://github.com/jina-ai/jina/commit/986f2b9fcd787ea2857322bd98984f5fe872d37d)] __-__ add hello world to docs (*Han Xiao*)
 - [[```5c895c25```](https://github.com/jina-ai/jina/commit/5c895c25570c37a058e9d9e6c859164e62f183bc)] __-__ fix layout in readme (*Han Xiao*)
 - [[```546d68e6```](https://github.com/jina-ai/jina/commit/546d68e6eb635f8b34c06955f3bfe4369729a8ff)] __-__ fix cli docs (*Han Xiao*)
 - [[```534a8da7```](https://github.com/jina-ai/jina/commit/534a8da7098be5674d8dfdd13d05659fe38e8fc3)] __-__ trigger doc update again (*Han Xiao*)
 - [[```f5935310```](https://github.com/jina-ai/jina/commit/f593531037a9f791e8badf4c6059851bc7fd2208)] __-__ add dashboard (*Han Xiao*)

### 🏁 Unit Test and CICD

 - [[```e447b7ef```](https://github.com/jina-ai/jina/commit/e447b7efb7d0033f2016368eec9da7257845d051)] __-__ fix devel-x.x.x to x.x.x-devel (*Han Xiao*)

### 🍹 Other Improvements

 - [[```bb70df7a```](https://github.com/jina-ai/jina/commit/bb70df7a1b6467a42a88155abf9172f5b63f039f)] __-__ fix typo (*Han Xiao*)
 - [[```fc90a5ee```](https://github.com/jina-ai/jina/commit/fc90a5ee10494e01406d2d0deaae02d4b212c44a)] __-__ fix link (*Han Xiao*)
 - [[```51486bb8```](https://github.com/jina-ai/jina/commit/51486bb8dabacadf0855d5134eeecbe9470c8661)] __-__ update links (*Han Xiao*)
 - [[```b295868d```](https://github.com/jina-ai/jina/commit/b295868da2800cce3267718cff8101ecfb2d3fc3)] __-__ fix links in readme (*Han Xiao*)
 - [[```4eaf8dee```](https://github.com/jina-ai/jina/commit/4eaf8deedfbe6990fbabadc2b3fa16b9e647c221)] __-__ update link in readme (*Han Xiao*)
 - [[```7101fb23```](https://github.com/jina-ai/jina/commit/7101fb23d5815529ac84c6557846dde74f154e47)] __-__ __docs__: update TOC (*hanxiao*)
 - [[```2bb38b89```](https://github.com/jina-ai/jina/commit/2bb38b89f09eb28a85fcf638b5b87409fe83dcf5)] __-__ Update README.md (*Han Xiao*)
 - [[```97dd6507```](https://github.com/jina-ai/jina/commit/97dd65074e8b4d4d252b461efd41a9a3dd647eeb)] __-__ update intro (*Han Xiao*)
 - [[```5c6ccdf3```](https://github.com/jina-ai/jina/commit/5c6ccdf3410d638837da9beb6c2617f38658d8c7)] __-__ update image (*Han Xiao*)
 - [[```25ecdafd```](https://github.com/jina-ai/jina/commit/25ecdafdfbfd89e550f0cc6062f72705bd3a67b8)] __-__ update readme structure (*Han Xiao*)
 - [[```fa197fd6```](https://github.com/jina-ai/jina/commit/fa197fd6b91178188596c82ce31279c870353837)] __-__ fix readme typo (*Han Xiao*)
 - [[```d03aff85```](https://github.com/jina-ai/jina/commit/d03aff85b98b3b9c2337a5fb2c99dfec8a262bbc)] __-__ update layout (*Han Xiao*)
 - [[```8c6e1bb1```](https://github.com/jina-ai/jina/commit/8c6e1bb128883a0b709dbb19b255c87aa3bf0bac)] __-__ update jina 101 and theme (*Han Xiao*)
 - [[```7a2f4969```](https://github.com/jina-ai/jina/commit/7a2f4969599f4e3d951328a4fa863ddf63226acc)] __-__ update copyright (*Han Xiao*)
 - [[```f3ab3764```](https://github.com/jina-ai/jina/commit/f3ab37643b1349b014d89f45fdcbeae340914a8a)] __-__ update 101 layout (*Han Xiao*)
 - [[```6e42b8d8```](https://github.com/jina-ai/jina/commit/6e42b8d83bc3f2444ca36dc13d8176afc1e47dc3)] __-__ test 101 doc (*Han Xiao*)
 - [[```9d9db74f```](https://github.com/jina-ai/jina/commit/9d9db74f440ca8bdf9af8c1f75836b5e1bc6158f)] __-__ update 101 (*Han Xiao*)
 - [[```925600fe```](https://github.com/jina-ai/jina/commit/925600fe551b068f7034158dea34d7f51dd1bc67)] __-__ update language order (*Han Xiao*)
 - [[```3d272587```](https://github.com/jina-ai/jina/commit/3d2725874cf6dfd6782afd4b8de4b44df2620c01)] __-__ fix layout (*Han Xiao*)
 - [[```ae4e9db8```](https://github.com/jina-ai/jina/commit/ae4e9db80302584bd49e09f8c5bdac4397e56ec8)] __-__ fix layout 101 (*Han Xiao*)
 - [[```0b0599bf```](https://github.com/jina-ai/jina/commit/0b0599bfc71a72f5a23ef88505218c17141eb587)] __-__ fix 101 layout (*Han Xiao*)
 - [[```b987eafe```](https://github.com/jina-ai/jina/commit/b987eafe428e19cb8aaba6308bfbb3ba36731b3b)] __-__ update jina 101 (*Han Xiao*)
 - [[```1be114be```](https://github.com/jina-ai/jina/commit/1be114bec78529e8e4eb62e2bc4d96117cbc18fe)] __-__ update flow chart (*Han Xiao*)
 - [[```177b89b5```](https://github.com/jina-ai/jina/commit/177b89b52567861c69db16a91869086807744b48)] __-__ fix image size (*Han Xiao*)
 - [[```fd0479a4```](https://github.com/jina-ai/jina/commit/fd0479a43b2838c00fff3b6fc0e2bca01699f48b)] __-__ update gif (*Han Xiao*)
 - [[```d3f18732```](https://github.com/jina-ai/jina/commit/d3f187322998790de576bf9bad94ab07d9ba8260)] __-__ update gif for hello-world (*Han Xiao*)
 - [[```d1203a36```](https://github.com/jina-ai/jina/commit/d1203a36c9a2fd967f2aea08e516a6632b378b34)] __-__ __version__: bumping version to 0.0.8 (*Jina Dev Bot*)

## Release Note (`0.0.9`)

> Release time: 2020-04-27 22:15:31



🙇 We'd like to thank all contributors for this new release! In particular,
 Han Xiao,  Nan Wang,  Jina Dev Bot,  BingHo1013,  xiong-ma,  hanxiao,  🙇


### 🆕 New Features

 - [[```bc68a74b```](https://github.com/jina-ai/jina/commit/bc68a74b2d659df815acf38b8ad53979a21f524d)] __-__ add api for pod args (*Han Xiao*)
 - [[```0964dc6f```](https://github.com/jina-ai/jina/commit/0964dc6f34d4f1e120ee559575119b4a5e8d2e61)] __-__ add cli autocomplete (*Han Xiao*)
 - [[```7b3a75a8```](https://github.com/jina-ai/jina/commit/7b3a75a869bfd4fa9dc267a9ee8e922abc755224)] __-__ __ranker__: refactoring bimatch (*Nan Wang*)
 - [[```84622a51```](https://github.com/jina-ai/jina/commit/84622a51428ec5d7f8a06f21ddefb52f2a22dc6d)] __-__ __ranker__: refactoring rankers (*Nan Wang*)
 - [[```ed6f0e08```](https://github.com/jina-ai/jina/commit/ed6f0e08fd9719d86c71e83e031472fdcb7f1f0b)] __-__ __ranker__: add min/max ranker (*Nan Wang*)
 - [[```0c6c05a6```](https://github.com/jina-ai/jina/commit/0c6c05a6d5da9b076c69a1e5a46ce1b56c69a1d5)] __-__ __crafter__: add jieba requirement (*xiong-ma*)
 - [[```37fba5e1```](https://github.com/jina-ai/jina/commit/37fba5e192a209577bf926ff7e6ecef061866ea4)] __-__ __crafter__: add jieba crafter (*xiong-ma*)
 - [[```1ace3334```](https://github.com/jina-ai/jina/commit/1ace33347eb955abf64e38fd3a6b2f38ce630f2f)] __-__ improve ver-full info (*Han Xiao*)

### 🐞 Bug fixes

 - [[```9a4c9951```](https://github.com/jina-ai/jina/commit/9a4c9951c0306182b5e398067262fcbacbcdfcee)] __-__ add ga to docs (*Han Xiao*)
 - [[```54de20f3```](https://github.com/jina-ai/jina/commit/54de20f3e3589b98d97f0d22e032ba9e21cb70f8)] __-__ __rankers__: add the warnings (*Nan Wang*)
 - [[```bce9beef```](https://github.com/jina-ai/jina/commit/bce9beef8194aef54042ccc9e29c577593251854)] __-__ __rankers__: fix MinRanker (*Nan Wang*)
 - [[```54f9909b```](https://github.com/jina-ai/jina/commit/54f9909b8d5e170e998161d6f396f6c481ac81ff)] __-__ container hanging on tail (*Han Xiao*)
 - [[```38baed54```](https://github.com/jina-ai/jina/commit/38baed54c499fe74d496c767e3d16f04f9ab0b50)] __-__ clean up (*Nan Wang*)
 - [[```699c3c02```](https://github.com/jina-ai/jina/commit/699c3c0219934917ddec5781c331f5f405df5060)] __-__ fix host name for tail peas (*Nan Wang*)
 - [[```cb94b4d7```](https://github.com/jina-ai/jina/commit/cb94b4d76fa0af04d18dd7a5e30cf68dd360db41)] __-__ update parser link (*Han Xiao*)
 - [[```39bad3f3```](https://github.com/jina-ai/jina/commit/39bad3f339d4a666c3c1be52c73d35cb2437dc5b)] __-__ disable log profiling by default (*Han Xiao*)
 - [[```a3ad2e5c```](https://github.com/jina-ai/jina/commit/a3ad2e5c72a30289f8226ecc1d4d89a7a4a44692)] __-__ enable profiling by default (*Han Xiao*)
 - [[```8c77ec2c```](https://github.com/jina-ai/jina/commit/8c77ec2c12c036901004b246d6fb85d0b5eb3fb4)] __-__ slow pulling warning (*Han Xiao*)
 - [[```9676ec15```](https://github.com/jina-ai/jina/commit/9676ec1537711eafd2c8e7528669061ccf2b983a)] __-__ add num_req to profile api (*Han Xiao*)
 - [[```1286db0e```](https://github.com/jina-ai/jina/commit/1286db0eaf8d5fadfdec8d6e6e59e061c66a461c)] __-__ docs add meta tags (*Han Xiao*)
 - [[```fa04366c```](https://github.com/jina-ai/jina/commit/fa04366c31e15e08c267fec47e5020513044f557)] __-__ __crafter__: change class name (*xiong-ma*)
 - [[```c63b4cd0```](https://github.com/jina-ai/jina/commit/c63b4cd0cd97273cec184c0acfda08826300d567)] __-__ __crafter__: change code style (*xiong-ma*)
 - [[```a32b999d```](https://github.com/jina-ai/jina/commit/a32b999dc722fafc59422823ae24ddc879da64f1)] __-__ fix copyright bot (*Han Xiao*)
 - [[```2878389c```](https://github.com/jina-ai/jina/commit/2878389c88df01fc6b9c0c115eddc3987e260896)] __-__ add catch for atexit (*Han Xiao*)
 - [[```5ef91464```](https://github.com/jina-ai/jina/commit/5ef914643954b9b36714ecf73a44415bc811ceb0)] __-__ cname in doc gen (*Han Xiao*)
 - [[```3df6ced3```](https://github.com/jina-ai/jina/commit/3df6ced34cdbf17ab774c1e3926fdfb8b3d7dfbc)] __-__ profile stream of the logger (*Han Xiao*)
 - [[```fa1a4495```](https://github.com/jina-ai/jina/commit/fa1a44954cf0a5967989c13e052d705e698ab46b)] __-__ undo the changes (*Nan Wang*)
 - [[```b1b2c411```](https://github.com/jina-ai/jina/commit/b1b2c4115a34ee5d941b37e53c33749f5a789aa2)] __-__ __drivers__: add handling for blob (*Nan Wang*)
 - [[```cd6a3a49```](https://github.com/jina-ai/jina/commit/cd6a3a4951fd949245d40434009f82d3ec7f7593)] __-__ __rankers__: fix the tfidfRanker (*Nan Wang*)
 - [[```f5609f4f```](https://github.com/jina-ai/jina/commit/f5609f4f7db78fc6accba80321da2b398643f2aa)] __-__ __crafters__: fix the split (*Nan Wang*)
 - [[```8a3fe375```](https://github.com/jina-ai/jina/commit/8a3fe37581c496ca91f982e118dc6fdd96c35bd1)] __-__ __indexers__: clean up imports (*Nan Wang*)
 - [[```1e3d3b76```](https://github.com/jina-ai/jina/commit/1e3d3b76d118734098357e411b1b4c38b7486ed3)] __-__ __indexers__: fix leveldb (*Nan Wang*)

### 🚧 Code Refactoring

 - [[```0c185cc6```](https://github.com/jina-ai/jina/commit/0c185cc6c451318bbfc9bdf88392bd0ae6d6a0da)] __-__ add gateway in build not in init (*Han Xiao*)

### 📗 Documentation

 - [[```e9a2b1f1```](https://github.com/jina-ai/jina/commit/e9a2b1f13819a8dd083a150097f63332e288c288)] __-__ fix img broken links (*Han Xiao*)
 - [[```c898660e```](https://github.com/jina-ai/jina/commit/c898660e28788af5bc0638de820a80a29a5f7832)] __-__ fix broken links in docs (*Han Xiao*)
 - [[```27adc35c```](https://github.com/jina-ai/jina/commit/27adc35c2a1d080ad4c9afa52dec0ffbadf237a1)] __-__ add multi-lang for 101 (*Han Xiao*)
 - [[```85fc7218```](https://github.com/jina-ai/jina/commit/85fc7218a9e14001f8a5652e1b5d1e3093f20de3)] __-__ optimize readme for mt (*Han Xiao*)
 - [[```010c6333```](https://github.com/jina-ai/jina/commit/010c633300362be7cbfde60c45ac053246bd462f)] __-__ fix multi-lang (*Han Xiao*)
 - [[```e92bd7ed```](https://github.com/jina-ai/jina/commit/e92bd7ed2730290b5d33ddf73e59cebbb988ea18)] __-__ fix toc generate (*Han Xiao*)
 - [[```e3af1e00```](https://github.com/jina-ai/jina/commit/e3af1e00fa68eda181c8eb2b772c0bc4b4f20fe4)] __-__ fix issue template (*Han Xiao*)
 - [[```87d0ed48```](https://github.com/jina-ai/jina/commit/87d0ed482d92a493e41f031dcb2a5ca187e2e499)] __-__ fix contributing guide (*Han Xiao*)
 - [[```fec881f6```](https://github.com/jina-ai/jina/commit/fec881f66ef2d20ce6bb4cf152df380c78283182)] __-__ fix issue templates typo (*Han Xiao*)
 - [[```e91ca4f7```](https://github.com/jina-ai/jina/commit/e91ca4f7b533bef7dab524ded9d672413ff13354)] __-__ fix typos in translations (*Nan Wang*)
 - [[```85f695f8```](https://github.com/jina-ai/jina/commit/85f695f841910e52956213b32685bab830d6743e)] __-__ fix typos (*Nan Wang*)
 - [[```96941c0c```](https://github.com/jina-ai/jina/commit/96941c0cb1075916e1f1d8f8e6c63a367b371ebd)] __-__ fix links (*Nan Wang*)
 - [[```3fb4088f```](https://github.com/jina-ai/jina/commit/3fb4088fb48ed45a47d45e5d8206c790d4b90e2d)] __-__ add translations (*Nan Wang*)
 - [[```048aba40```](https://github.com/jina-ai/jina/commit/048aba40174cc1778c13cf63cb59958f20505347)] __-__ add internal exec explain (*Han Xiao*)
 - [[```7a12a0a2```](https://github.com/jina-ai/jina/commit/7a12a0a2e5646935e0913f6ea8b72d5cfc624fc3)] __-__ add link to readme (*Han Xiao*)
 - [[```2642e049```](https://github.com/jina-ai/jina/commit/2642e049b165821d676311d0bb512370dfc3f564)] __-__ add flow API overview (*Han Xiao*)
 - [[```b3bcdab1```](https://github.com/jina-ai/jina/commit/b3bcdab12453740668d013da3711b9391790997c)] __-__ add list of executors and drivers (*Han Xiao*)
 - [[```243e7a53```](https://github.com/jina-ai/jina/commit/243e7a538eb27aa2e4b6b352d861e44ed83a2ef2)] __-__ add expandable btn (*Han Xiao*)
 - [[```4a2bfaea```](https://github.com/jina-ai/jina/commit/4a2bfaea51fbd3aca73cb6e7f5b774648cccdb62)] __-__ fix styling (*Han Xiao*)
 - [[```fb7a96bb```](https://github.com/jina-ai/jina/commit/fb7a96bb0b338d156835d665098040e951065416)] __-__ update doc toc (*Han Xiao*)
 - [[```986f2b9f```](https://github.com/jina-ai/jina/commit/986f2b9fcd787ea2857322bd98984f5fe872d37d)] __-__ add hello world to docs (*Han Xiao*)

### 🏁 Unit Test and CICD

 - [[```2bd1537b```](https://github.com/jina-ai/jina/commit/2bd1537b3646ce0f074afa986484b33d75130f09)] __-__ trigger release script (*Han Xiao*)
 - [[```5135ce60```](https://github.com/jina-ai/jina/commit/5135ce601a65939fedb849eeb36d1b11448da945)] __-__ turn on docker readme (*Han Xiao*)
 - [[```01a3a9a0```](https://github.com/jina-ai/jina/commit/01a3a9a0549e023ce498fa76266d8d273e02cef0)] __-__ fix version line number (*Han Xiao*)
 - [[```4148d5c2```](https://github.com/jina-ai/jina/commit/4148d5c2946dd3c51d1b4e257c3dd7503aba70a5)] __-__ add copyright bot (*Han Xiao*)
 - [[```e447b7ef```](https://github.com/jina-ai/jina/commit/e447b7efb7d0033f2016368eec9da7257845d051)] __-__ fix devel-x.x.x to x.x.x-devel (*Han Xiao*)

### 🍹 Other Improvements

 - [[```62832d90```](https://github.com/jina-ai/jina/commit/62832d900ed4d37e1e4da2fe5c122e2510385686)] __-__ update copyright header (*Jina Dev Bot*)
 - [[```63957e7b```](https://github.com/jina-ai/jina/commit/63957e7b438d210e26314d8a3f1ed391f714e4b7)] __-__ fix zh 101 format (*Han Xiao*)
 - [[```d0a56dd7```](https://github.com/jina-ai/jina/commit/d0a56dd79e6fa8953a9de13264f4b3783ae4bed2)] __-__ Update README.md (*Han Xiao*)
 - [[```63de277b```](https://github.com/jina-ai/jina/commit/63de277b1fe8cca51c1c213c315d7c8c5275c6ab)] __-__ fix 101 link (*Han Xiao*)
 - [[```ade1c6db```](https://github.com/jina-ai/jina/commit/ade1c6db01619b4038e2be2f979c76392655a1ed)] __-__ __docs__: update TOC (*Jina Dev Bot*)
 - [[```ed605818```](https://github.com/jina-ai/jina/commit/ed605818a3784113c7865fb568eb197978f815ac)] __-__ fix readme typo (*BingHo1013*)
 - [[```165e21ac```](https://github.com/jina-ai/jina/commit/165e21ac42e722c44894788b284f4048fa464655)] __-__ fix setup script (*Han Xiao*)
 - [[```494ff42f```](https://github.com/jina-ai/jina/commit/494ff42fcb939b5ff3265e253b778ce158e39d31)] __-__ update install section (*Han Xiao*)
 - [[```f36b5f0b```](https://github.com/jina-ai/jina/commit/f36b5f0b8fed38c5b57d3470c3bc46fbf1b3d5b2)] __-__ @policeme has signed the CLA from Pull Request 313 (*Jina Dev Bot*)
 - [[```e22a94a8```](https://github.com/jina-ai/jina/commit/e22a94a8b0413b436d10e3f8241b921c90b670e1)] __-__ replace urbandict with southpark (*Nan Wang*)
 - [[```4fa9ff16```](https://github.com/jina-ai/jina/commit/4fa9ff16dd60f196c82521ef6d35a586e6c31532)] __-__ creating file for storing CLA Signatures (*Jina Dev Bot*)
 - [[```b43dcd4d```](https://github.com/jina-ai/jina/commit/b43dcd4d24d23257ee204fd7cbf5456c7723af2f)] __-__ update issue bot (*Han Xiao*)
 - [[```01021844```](https://github.com/jina-ai/jina/commit/01021844334af595179d635f0fee0fd8b4939cc9)] __-__ add cla bot (*Han Xiao*)
 - [[```bfef77ad```](https://github.com/jina-ai/jina/commit/bfef77ad022c750bf290a893b5ba442d8528756a)] __-__ fix typo in 101 (*BingHo1013*)
 - [[```21e95a17```](https://github.com/jina-ai/jina/commit/21e95a17c278bee77946aceec04c316d77bd6fca)] __-__ add issue bot (*Han Xiao*)
 - [[```6c17dd22```](https://github.com/jina-ai/jina/commit/6c17dd22af9fb5e7fd667b183f1175b135762a23)] __-__ update issue template (*Han Xiao*)
 - [[```13400438```](https://github.com/jina-ai/jina/commit/1340043871885b7098e23fbffd2607176f95da81)] __-__ add issue template (*Han Xiao*)
 - [[```a66884ae```](https://github.com/jina-ai/jina/commit/a66884ae83d897cc4203f961372458c5fde392b0)] __-__ update links (*Han Xiao*)
 - [[```14110d39```](https://github.com/jina-ai/jina/commit/14110d39882973b52d2797533ec2462f9e7ad7a6)] __-__ __version__: bumping version to 0.0.9 (*Jina Dev Bot*)
 - [[```4eaf8dee```](https://github.com/jina-ai/jina/commit/4eaf8deedfbe6990fbabadc2b3fa16b9e647c221)] __-__ update link in readme (*Han Xiao*)
 - [[```97dd6507```](https://github.com/jina-ai/jina/commit/97dd65074e8b4d4d252b461efd41a9a3dd647eeb)] __-__ update intro (*Han Xiao*)
 - [[```5c6ccdf3```](https://github.com/jina-ai/jina/commit/5c6ccdf3410d638837da9beb6c2617f38658d8c7)] __-__ update image (*Han Xiao*)
 - [[```25ecdafd```](https://github.com/jina-ai/jina/commit/25ecdafdfbfd89e550f0cc6062f72705bd3a67b8)] __-__ update readme structure (*Han Xiao*)
 - [[```d03aff85```](https://github.com/jina-ai/jina/commit/d03aff85b98b3b9c2337a5fb2c99dfec8a262bbc)] __-__ update layout (*Han Xiao*)
 - [[```8c6e1bb1```](https://github.com/jina-ai/jina/commit/8c6e1bb128883a0b709dbb19b255c87aa3bf0bac)] __-__ update jina 101 and theme (*Han Xiao*)
 - [[```7a2f4969```](https://github.com/jina-ai/jina/commit/7a2f4969599f4e3d951328a4fa863ddf63226acc)] __-__ update copyright (*Han Xiao*)
 - [[```f3ab3764```](https://github.com/jina-ai/jina/commit/f3ab37643b1349b014d89f45fdcbeae340914a8a)] __-__ update 101 layout (*Han Xiao*)
 - [[```6e42b8d8```](https://github.com/jina-ai/jina/commit/6e42b8d83bc3f2444ca36dc13d8176afc1e47dc3)] __-__ test 101 doc (*Han Xiao*)
 - [[```9d9db74f```](https://github.com/jina-ai/jina/commit/9d9db74f440ca8bdf9af8c1f75836b5e1bc6158f)] __-__ update 101 (*Han Xiao*)
 - [[```925600fe```](https://github.com/jina-ai/jina/commit/925600fe551b068f7034158dea34d7f51dd1bc67)] __-__ update language order (*Han Xiao*)
 - [[```3d272587```](https://github.com/jina-ai/jina/commit/3d2725874cf6dfd6782afd4b8de4b44df2620c01)] __-__ fix layout (*Han Xiao*)
 - [[```ae4e9db8```](https://github.com/jina-ai/jina/commit/ae4e9db80302584bd49e09f8c5bdac4397e56ec8)] __-__ fix layout 101 (*Han Xiao*)

## Release Note (`0.1.0`)

> Release time: 2020-04-27 22:52:04



🙇 We'd like to thank all contributors for this new release! In particular,
 Han Xiao,  Jina Dev Bot,  🙇


### 🐞 Bug fixes

 - [[```da3671c1```](https://github.com/jina-ai/jina/commit/da3671c12574813d9ded352a7cb79aba7dcdf1a7)] __-__ setup script (*Han Xiao*)

### 🏁 Unit Test and CICD

 - [[```530bbd09```](https://github.com/jina-ai/jina/commit/530bbd09cdcae564773db76f805eee5699f2fa33)] __-__ revert force tag (*Han Xiao*)
 - [[```1687a058```](https://github.com/jina-ai/jina/commit/1687a058b80db6a887e395d4f6c07e7d690082bd)] __-__ remove force tag (*Han Xiao*)

### 🍹 Other Improvements

 - [[```80a51403```](https://github.com/jina-ai/jina/commit/80a51403144e6ec9958a3058cd70955dedb9b27f)] __-__ __docs__: update TOC (*Jina Dev Bot*)
 - [[```7ee1c3e0```](https://github.com/jina-ai/jina/commit/7ee1c3e06c3ee37012d749f046d45af7debef811)] __-__ __version__: bumping version to 0.0.10 (*Jina Dev Bot*)

## Release Note (`0.1.1`)

> Release time: 2020-04-28 09:43:18



🙇 We'd like to thank all contributors for this new release! In particular,
 Han Xiao,  Jina Dev Bot,  🙇


### 🐞 Bug fixes

 - [[```e7cc2079```](https://github.com/jina-ai/jina/commit/e7cc2079e644ccfdd053c5c83cf5b0fa4db3175e)] __-__ hello world template (*Han Xiao*)
 - [[```61a0fd43```](https://github.com/jina-ai/jina/commit/61a0fd435f5db6a34fbdaef61693e6cdc61bd5ef)] __-__ badge links (*Han Xiao*)

### 🏁 Unit Test and CICD

 - [[```71581a9e```](https://github.com/jina-ai/jina/commit/71581a9e00ac2d57e0265b85d2717c5823d0f80f)] __-__ trigger first release (*Han Xiao*)

### 🍹 Other Improvements

 - [[```0e9fb9df```](https://github.com/jina-ai/jina/commit/0e9fb9df716661548ed5a859db286add06adc601)] __-__ __docs__: update TOC (*Jina Dev Bot*)
 - [[```9ce86752```](https://github.com/jina-ai/jina/commit/9ce86752eac0f6062a30841951351767cfa76ee1)] __-__ __version__: bumping version to 0.1.1 (*Jina Dev Bot*)

## Release Note (`0.1.2`)

> Release time: 2020-04-28 14:21:31



🙇 We'd like to thank all contributors for this new release! In particular,
 Han Xiao,  Jina Dev Bot,  🙇


### 🐞 Bug fixes

 - [[```0e605cec```](https://github.com/jina-ai/jina/commit/0e605cec769c2d2406f8f4479a95c6004f1b98fc)] __-__ ar (*Han Xiao*)

### 📗 Documentation

 - [[```f6dc0231```](https://github.com/jina-ai/jina/commit/f6dc02316170ebb37b9515db75c2ef50c4eb1ac8)] __-__ update sphinx 101 (*Han Xiao*)

### 🍹 Other Improvements

 - [[```a947ca45```](https://github.com/jina-ai/jina/commit/a947ca45b1e036e6036570f80a2717f645e9f5c8)] __-__ hotfix cli 3 (*Han Xiao*)
 - [[```281b90a9```](https://github.com/jina-ai/jina/commit/281b90a998aec9a3f268954d90566c4699b6837e)] __-__ hotfix cli 2 (*Han Xiao*)
 - [[```b7b80f0a```](https://github.com/jina-ai/jina/commit/b7b80f0a575f6fa258624e865798cf3f9f49153d)] __-__ hotfix cli (*Han Xiao*)
 - [[```5c9d6f33```](https://github.com/jina-ai/jina/commit/5c9d6f33bf5c13fba1bea862190533402a3451f3)] __-__ fix typo in readme (*Han Xiao*)
 - [[```9157e1a9```](https://github.com/jina-ai/jina/commit/9157e1a9429ccd04c7e5123273d40b136f69d977)] __-__ __docs__: update TOC (*Jina Dev Bot*)
 - [[```cad622ef```](https://github.com/jina-ai/jina/commit/cad622ef266c268c4d6406db8d622d393c9ffe66)] __-__ revert back to friday release (*Han Xiao*)
 - [[```f7b6adb5```](https://github.com/jina-ai/jina/commit/f7b6adb5f53363f8b0ce0b585a79877f4ef15f8e)] __-__ fix pypi link (*Han Xiao*)
 - [[```2122b3c2```](https://github.com/jina-ai/jina/commit/2122b3c254f88cfb053f6ee05591932bafcd6534)] __-__ __version__: bumping version to 0.1.2 (*Jina Dev Bot*)

## Release Note (`0.1.3`)

> Release time: 2020-05-01 15:57:27



🙇 We'd like to thank all contributors for this new release! In particular,
 Han Xiao,  Nan Wang,  Jina Dev Bot,  🙇


### 🐞 Bug fixes

 - [[```8279bdc6```](https://github.com/jina-ai/jina/commit/8279bdc68d0ad5a751db5e2702c30f3f350fabc5)] __-__ optimize helloworld network load (*Han Xiao*)
 - [[```a76cdece```](https://github.com/jina-ai/jina/commit/a76cdece9f39de42fec05643776501f6ef893019)] __-__ __docs__: minor fix (*Nan Wang*)
 - [[```9a21b91f```](https://github.com/jina-ai/jina/commit/9a21b91f0115f36f5ad3a60a0e7a1fa6bd588f88)] __-__ __docs__: update cmd in README (*Nan Wang*)

### 📗 Documentation

 - [[```41dfa4b9```](https://github.com/jina-ai/jina/commit/41dfa4b9635c19e5a80cd55859ea3a699176e550)] __-__ add io function explain (*Han Xiao*)
 - [[```79cc8825```](https://github.com/jina-ai/jina/commit/79cc8825cead2de60e1bacf186b38effa73bd996)] __-__ fix pip install instruction (*Han Xiao*)
 - [[```6e8d2d9e```](https://github.com/jina-ai/jina/commit/6e8d2d9ebc73c5868fda3ab62f46464a6e38056e)] __-__ fix link 101 to github (*Han Xiao*)

### 🏁 Unit Test and CICD

 - [[```eaa43dfd```](https://github.com/jina-ai/jina/commit/eaa43dfd8e35cfaa2e7c35fec3f0483b9a0fca68)] __-__ add unit test for quantization (*Han Xiao*)

### 🍹 Other Improvements

 - [[```6a880a1b```](https://github.com/jina-ai/jina/commit/6a880a1b9af2ace9e2cb3346dc017028f6a78114)] __-__ update issue template (*Han Xiao*)
 - [[```3b9c3f5b```](https://github.com/jina-ai/jina/commit/3b9c3f5b6b87c7b93aca482d2273addec8e692b8)] __-__ fix twitter link (*Han Xiao*)
 - [[```13d44e96```](https://github.com/jina-ai/jina/commit/13d44e96d02d8882077c237c9916dc0b8a142e50)] __-__ __docs__: update TOC (*Jina Dev Bot*)
 - [[```a66136c9```](https://github.com/jina-ai/jina/commit/a66136c9ca7b48936bb29ead86ec9b3388f56d2d)] __-__ __version__: bumping version to 0.1.3 (*Jina Dev Bot*)

## Release Note (`0.1.4`)

> Release time: 2020-05-01 18:51:49



🙇 We'd like to thank all contributors for this new release! In particular,
 Han Xiao,  Jina Dev Bot,  🙇


### 🐞 Bug fixes

 - [[```c037c72f```](https://github.com/jina-ai/jina/commit/c037c72f820feb1a98ac51315a99c022ca9c65cb)] __-__ resource usage in setup #343 (*Han Xiao*)
 - [[```c1f84a75```](https://github.com/jina-ai/jina/commit/c1f84a75ebdabd6b563bf0b2074e7f43f33d5ecb)] __-__ setup version warning (*Han Xiao*)

### 🚧 Code Refactoring

 - [[```77e49eb6```](https://github.com/jina-ai/jina/commit/77e49eb699c382798e0f94b4176f0905c96edbd7)] __-__ rename flow io args (*Han Xiao*)

### 🍹 Other Improvements

 - [[```65fa39a9```](https://github.com/jina-ai/jina/commit/65fa39a9c3cce8150e46a117637a5fd05b1e467b)] __-__ hotfix setup.py (*Han Xiao*)
 - [[```389f6081```](https://github.com/jina-ai/jina/commit/389f6081d19e3b9e473dab7d2eecc67165717b1c)] __-__ __docs__: update TOC (*Jina Dev Bot*)
 - [[```14abbbfe```](https://github.com/jina-ai/jina/commit/14abbbfef2b53a70ba8c9ae055257049c5b58f4d)] __-__ __version__: bumping version to 0.1.4 (*Jina Dev Bot*)

## Release Note (`0.1.5`)

> Release time: 2020-05-02 21:47:39



🙇 We'd like to thank all contributors for this new release! In particular,
 Han Xiao,  Jina Dev Bot,  🙇


### 🆕 New Features

 - [[```df2c1551```](https://github.com/jina-ai/jina/commit/df2c15519f15b67f6393b665a7836f56a0b2a947)] __-__ __cli__: export api to json and yaml files (*Han Xiao*)
 - [[```4160994d```](https://github.com/jina-ai/jina/commit/4160994d197b8f1103c5f4036cbe3edb6915381c)] __-__ add compression as an option to peapod (*Han Xiao*)

### 🐞 Bug fixes

 - [[```5f4bffd3```](https://github.com/jina-ai/jina/commit/5f4bffd3c0d6580b6220795a3e436d3e24fe9daa)] __-__ __cli__: update cli autocomplete (*Han Xiao*)
 - [[```eda56495```](https://github.com/jina-ai/jina/commit/eda56495813fb8ea26bef3ff73ec2ae5423234ee)] __-__ __docker__: add gcc dependency (*Han Xiao*)
 - [[```eb2eaaf5```](https://github.com/jina-ai/jina/commit/eb2eaaf507cb9bb967abe0d3e3ea61f4367ef6a3)] __-__ __zmqlet__: add import check for lz4 (*Han Xiao*)

### 📗 Documentation

 - [[```cf152c35```](https://github.com/jina-ai/jina/commit/cf152c35ab8efb55dfbf46b3ca637aaa78942885)] __-__ add schema to docs (*Han Xiao*)
 - [[```4caa2c7a```](https://github.com/jina-ai/jina/commit/4caa2c7a2f89348a92417aeb49f4657025e9599f)] __-__ add nightly to release (*Han Xiao*)

### 🏁 Unit Test and CICD

 - [[```1550749a```](https://github.com/jina-ai/jina/commit/1550749a55cd65c64e79901be1f84c111d5376ae)] __-__ fix schema generator (*Han Xiao*)
 - [[```ee6075e7```](https://github.com/jina-ai/jina/commit/ee6075e7b474e9038ae2e225d95de5e4f46edf98)] __-__ add nightly build speedup cd (*Han Xiao*)
 - [[```7f551ed7```](https://github.com/jina-ai/jina/commit/7f551ed725d0367dc9214ea1e7f6145535c68e4c)] __-__ add schema generator (*Han Xiao*)

### 🍹 Other Improvements

 - [[```3e8d881a```](https://github.com/jina-ai/jina/commit/3e8d881af1de74c94f612d1cbc595995684e6653)] __-__ hotfix add schema (*Han Xiao*)
 - [[```9a8d907e```](https://github.com/jina-ai/jina/commit/9a8d907e77388482af47f2575f8039aa61e82cb3)] __-__ fix api schema link (*Han Xiao*)
 - [[```58c79d4e```](https://github.com/jina-ai/jina/commit/58c79d4e1e1f49b6f2504f8825a224006681a8cb)] __-__ update copyright header (*Jina Dev Bot*)
 - [[```4af096dc```](https://github.com/jina-ai/jina/commit/4af096dcebf6a84499bf2e029ca1b400132a956d)] __-__ __docs__: update TOC (*Jina Dev Bot*)
 - [[```da8e7e45```](https://github.com/jina-ai/jina/commit/da8e7e452b4b81f00b1e811d37844ecf25d20b69)] __-__ reformat test code (*Han Xiao*)
 - [[```d5052300```](https://github.com/jina-ai/jina/commit/d5052300edf48f3716add36bb92c7190c6be21ad)] __-__ __version__: bumping version to 0.1.5 (*Jina Dev Bot*)

## Release Note (`0.1.6`)

> Release time: 2020-05-02 22:42:12



🙇 We'd like to thank all contributors for this new release! In particular,
 Han Xiao,  Jina Dev Bot,  🙇


### 🏁 Unit Test and CICD

 - [[```37ee56db```](https://github.com/jina-ai/jina/commit/37ee56db923e7a45ea5c1b41e884697615f26698)] __-__ fix docker build opt size (*Han Xiao*)

### 🍹 Other Improvements

 - [[```61c97022```](https://github.com/jina-ai/jina/commit/61c97022356bf0a496b76eaa76b78d01484c22af)] __-__ hotfix dockerfile for latest (*Han Xiao*)
 - [[```2e7bf04c```](https://github.com/jina-ai/jina/commit/2e7bf04c94d2a7279b37fe53309562e88ca5c24b)] __-__ __docs__: update TOC (*Jina Dev Bot*)
 - [[```5e37d3fe```](https://github.com/jina-ai/jina/commit/5e37d3fe58bf7c808ce836d6a496904a98788b36)] __-__ __version__: bumping version to 0.1.6 (*Jina Dev Bot*)

## Release Note (`0.1.7`)

> Release time: 2020-05-04 14:18:12



🙇 We'd like to thank all contributors for this new release! In particular,
 Han Xiao,  Jina Dev Bot,  🙇


### 🐞 Bug fixes

 - [[```6640bb53```](https://github.com/jina-ai/jina/commit/6640bb53ef1bf311c5540f2dbe49325fc2affedb)] __-__ __cli__: remove color imports (*Han Xiao*)
 - [[```01ff133c```](https://github.com/jina-ai/jina/commit/01ff133c26a96fc36f3bd8f0e6310631cd781b04)] __-__ __hello-world__: fix compression dep in hw demo (*Han Xiao*)

### 🍹 Other Improvements

 - [[```f0a5e4d1```](https://github.com/jina-ai/jina/commit/f0a5e4d187d61cd9ef7bf4867d79ce718d5f905b)] __-__ hotfix fix dep for latest (*Han Xiao*)
 - [[```e4d44d45```](https://github.com/jina-ai/jina/commit/e4d44d45ceb3bd85fe80c25edf71cd4a64fddb01)] __-__ __docs__: update TOC (*Jina Dev Bot*)
 - [[```df52882e```](https://github.com/jina-ai/jina/commit/df52882e921de8038914b0c5daf02374decec51b)] __-__ __version__: bumping version to 0.1.7 (*Jina Dev Bot*)

## Release Note (`0.1.8`)

> Release time: 2020-05-06 15:15:54



🙇 We'd like to thank all contributors for this new release! In particular,
 Han Xiao,  Nan Wang,  Xiong Ma,  Jina Dev Bot,  🙇


### 🆕 New Features

 - [[```153e2aab```](https://github.com/jina-ai/jina/commit/153e2aab77e08c05b361ddb83a72822d284539f4)] __-__ __peapod__: add logs grouping by pod name (*Han Xiao*)

### 🐞 Bug fixes

 - [[```c78ec6ec```](https://github.com/jina-ai/jina/commit/c78ec6ecf27ea38e1c4ac51fe284ff587af207be)] __-__ __driver__: fix search driver logic in shards (*Han Xiao*)
 - [[```9cc2a050```](https://github.com/jina-ai/jina/commit/9cc2a050dc2cde73910c78af6780ad5aadddffaf)] __-__ style (*Han Xiao*)
 - [[```eb59499e```](https://github.com/jina-ai/jina/commit/eb59499e8787bde83d4f758c3ec0d3be49beffa3)] __-__ __indexer__: fix empty indexer reading (*Han Xiao*)
 - [[```1c1a048c```](https://github.com/jina-ai/jina/commit/1c1a048c036c0e7955e45aa889d5617d64ff1ece)] __-__ add the env var for testing gpu (*Nan Wang*)
 - [[```bea55a59```](https://github.com/jina-ai/jina/commit/bea55a59708ea9a3b6b43ee8e92bbc21b0edff73)] __-__ __logging__: add unittest (*Xiong Ma*)
 - [[```bbbb9e71```](https://github.com/jina-ai/jina/commit/bbbb9e7161ef9905d1b2930029c038a687f615db)] __-__ __logging__: fix success level message (*Xiong Ma*)
 - [[```f072778e```](https://github.com/jina-ai/jina/commit/f072778ef700129c5c8d13b29b325c93d8ca664e)] __-__ remove gpu dependencies (*Nan Wang*)
 - [[```41dd06eb```](https://github.com/jina-ai/jina/commit/41dd06eb51cd3a118909b086ad746442a5e57dec)] __-__ clean up extrarequirements (*Nan Wang*)
 - [[```d797a0a0```](https://github.com/jina-ai/jina/commit/d797a0a011c47a05e09c791b4e3ac1b6e6a9e17a)] __-__ add docs (*Nan Wang*)
 - [[```9a9a838e```](https://github.com/jina-ai/jina/commit/9a9a838e85cee28931e50ee8c654628a177ab33d)] __-__ __shards__: fix shard writing logic when closing (*Han Xiao*)
 - [[```c4fe17d4```](https://github.com/jina-ai/jina/commit/c4fe17d4b4b09b7af7fa401185360a6d76066557)] __-__ refactoring codes (*Nan Wang*)
 - [[```0048f346```](https://github.com/jina-ai/jina/commit/0048f34629230140c4fc1eb7254f9643bbe040e1)] __-__ refactoring class names (*Nan Wang*)
 - [[```eaee9172```](https://github.com/jina-ai/jina/commit/eaee91722a856e04d96d5cd935322b9ff500037a)] __-__ fix extrarequirements (*Nan Wang*)
 - [[```9a44cabe```](https://github.com/jina-ai/jina/commit/9a44cabe6fa6c596e99bc6578c731aebe9a35d67)] __-__ adapt the extrarequirements (*Nan Wang*)
 - [[```4931df1d```](https://github.com/jina-ai/jina/commit/4931df1d6e3a69892926d6837b184cc7616540ec)] __-__ fix flair on gpu (*Nan Wang*)
 - [[```1ddf2480```](https://github.com/jina-ai/jina/commit/1ddf248024d5a92600ae3924c13aed66cc5ba3d6)] __-__ fix transformers on gpu (*Nan Wang*)
 - [[```88982882```](https://github.com/jina-ai/jina/commit/88982882475a605b9e0fa0030f29b12921212778)] __-__ fix video unittests on gpu (*Nan Wang*)
 - [[```d650e72f```](https://github.com/jina-ai/jina/commit/d650e72f97c887e6b1f2ac661d1d881df60479d1)] __-__ fix tensorflow on gpu (*Nan Wang*)
 - [[```a37e9d7b```](https://github.com/jina-ai/jina/commit/a37e9d7b1e472a78caf88669ba5873e319475b5a)] __-__ fix unit tests for torchvision (*Nan Wang*)
 - [[```ab7e663e```](https://github.com/jina-ai/jina/commit/ab7e663e1e7c658605d7dc9731c7e7898f548151)] __-__ fix unit tests for tfkeras (*Nan Wang*)
 - [[```bd0cb496```](https://github.com/jina-ai/jina/commit/bd0cb496383c90b49694a3bcdfb43ae01bee00f5)] __-__ fix the unittests on gpu (*Nan Wang*)
 - [[```9e75d5e0```](https://github.com/jina-ai/jina/commit/9e75d5e0b79bce7aef4d6b86d78054750938095a)] __-__ fix the paddlehub on gpu (*Nan Wang*)
 - [[```a40b185d```](https://github.com/jina-ai/jina/commit/a40b185da15529c05a56b1a2cef6d637d6259c9b)] __-__ rename the classes (*Nan Wang*)
 - [[```4077a182```](https://github.com/jina-ai/jina/commit/4077a18264140e26872e436072ee77b6da886612)] __-__ __hello-world__: add comments to help understand (*Han Xiao*)
 - [[```9e3c8976```](https://github.com/jina-ai/jina/commit/9e3c89767dee31aa8011421a64799741a60ecc7b)] __-__ rename base classes (*Nan Wang*)
 - [[```67cf25fd```](https://github.com/jina-ai/jina/commit/67cf25fd8fb06c5ecd0fa0ce7c884d8b3394d528)] __-__ __executors__: fix gpu supports (*Nan Wang*)
 - [[```01ff133c```](https://github.com/jina-ai/jina/commit/01ff133c26a96fc36f3bd8f0e6310631cd781b04)] __-__ __hello-world__: fix compression dep in hw demo (*Han Xiao*)

### 🏁 Unit Test and CICD

 - [[```1f052743```](https://github.com/jina-ai/jina/commit/1f0527431be244024761767d1e6bfcea3e6fa0aa)] __-__ fix index shard testing (*Han Xiao*)

### 🍹 Other Improvements

 - [[```15a4216e```](https://github.com/jina-ai/jina/commit/15a4216e9b439eb8994809898921e511ee7e9d6f)] __-__ hotfix update env list (*Han Xiao*)
 - [[```0d8d8924```](https://github.com/jina-ai/jina/commit/0d8d89242123a043761093b35f74ba603e4172c7)] __-__ __docs__: update TOC (*Jina Dev Bot*)
 - [[```97ab83a9```](https://github.com/jina-ai/jina/commit/97ab83a904474586eaec575a65493bf5176f6790)] __-__ __version__: bumping version to 0.1.8 (*Jina Dev Bot*)
 - [[```df52882e```](https://github.com/jina-ai/jina/commit/df52882e921de8038914b0c5daf02374decec51b)] __-__ __version__: bumping version to 0.1.7 (*Jina Dev Bot*)
 - [[```61c97022```](https://github.com/jina-ai/jina/commit/61c97022356bf0a496b76eaa76b78d01484c22af)] __-__ hotfix dockerfile for latest (*Han Xiao*)

## Release Note (`0.1.9`)

> Release time: 2020-05-08 15:57:49



🙇 We'd like to thank all contributors for this new release! In particular,
 Han Xiao,  Nan Wang,  Jina Dev Bot,  🙇


### 🆕 New Features

 - [[```657b002c```](https://github.com/jina-ai/jina/commit/657b002c687f3b6c85f683986d9bcb4c02b89afd)] __-__ improve python api for client (*Han Xiao*)
 - [[```2b4260f5```](https://github.com/jina-ai/jina/commit/2b4260f5eae8e34d48b212888ecf11e241a8d7e1)] __-__ __encoder__: add farm nlp encoder (*Han Xiao*)

### 🐞 Bug fixes

 - [[```c125fd1f```](https://github.com/jina-ai/jina/commit/c125fd1f644c483d0194d817e15c1ee88fe4a459)] __-__ default args cause ping error (*Han Xiao*)

### 🚧 Code Refactoring

 - [[```b9fab059```](https://github.com/jina-ai/jina/commit/b9fab05941a4442397a73d18cc4765c294ae5917)] __-__ fix the tf version (*Nan Wang*)
 - [[```d6e893c7```](https://github.com/jina-ai/jina/commit/d6e893c7c168111088c0896ccebab256010bbe25)] __-__ __encoders__: refactoring transformers api (*Nan Wang*)
 - [[```b45944c5```](https://github.com/jina-ai/jina/commit/b45944c53dfcfb559584df9109f25b914309aedb)] __-__ __executors__: adapt code blocks (*Nan Wang*)
 - [[```ac4b10ff```](https://github.com/jina-ai/jina/commit/ac4b10ff32ec8972c64fe809ff9dcdaf7efffac9)] __-__ on_gpu and to_device in baseclass (*Han Xiao*)

### 🏁 Unit Test and CICD

 - [[```b427224e```](https://github.com/jina-ai/jina/commit/b427224e3ba368168b774bc6fa5a2d5f5e84c7c4)] __-__ set test timout to 15m (*Han Xiao*)

### 🍹 Other Improvements

 - [[```a0a13c80```](https://github.com/jina-ai/jina/commit/a0a13c80ca45fd5f1dcbf2b45c1695c68015d41e)] __-__ update copyright header (*Jina Dev Bot*)
 - [[```cde8df99```](https://github.com/jina-ai/jina/commit/cde8df9995da626d4c1e41b07432b2d8748c10f1)] __-__ __docs__: update TOC (*Jina Dev Bot*)
 - [[```27039e01```](https://github.com/jina-ai/jina/commit/27039e011d3b42a04876220dc964acc8aea1561a)] __-__ fix phrases in performant (*Han Xiao*)
 - [[```cd5e640c```](https://github.com/jina-ai/jina/commit/cd5e640cd76a40afd9f2e118e0edfb418b5274ea)] __-__ __version__: bumping version to 0.1.9 (*Jina Dev Bot*)

## Release Note (`0.1.10`)

> Release time: 2020-05-09 09:37:04



🙇 We'd like to thank all contributors for this new release! In particular,
 Han Xiao,  Jina Dev Bot,  Nan Wang,  🙇


### 🆕 New Features

 - [[```ed8fe7e0```](https://github.com/jina-ai/jina/commit/ed8fe7e073b0e48e2012c802f08b66dbe7861933)] __-__ add unary request send/recv handling (*Han Xiao*)
 - [[```30bd550a```](https://github.com/jina-ai/jina/commit/30bd550a460c46ae6de8e13793e7471e5a0a8b94)] __-__ __proto__: add unary grpc endpoint (*Han Xiao*)

### 🐞 Bug fixes

 - [[```d686726e```](https://github.com/jina-ai/jina/commit/d686726e7ee5c30dbcb07dcc3ce8edbff9ddabaf)] __-__ fix the tf devices (*Nan Wang*)
 - [[```61ce7c18```](https://github.com/jina-ai/jina/commit/61ce7c1821c8a94020a2de3bd183a732f5f59b6c)] __-__ fix the unittests (*Nan Wang*)
 - [[```75c71dd6```](https://github.com/jina-ai/jina/commit/75c71dd6adaa05dc847e31832fbeab7e91ec9a2b)] __-__ __executors__: fix the mro issues (*Nan Wang*)
 - [[```bda92d81```](https://github.com/jina-ai/jina/commit/bda92d8174fd59a70188781e725b2fe1b1a7b3df)] __-__ __executors__: fix the mro issue (*Nan Wang*)

### 🚧 Code Refactoring

 - [[```6b3aa7d6```](https://github.com/jina-ai/jina/commit/6b3aa7d6b1458da9c029c6f5c371465a870ddad2)] __-__ add kwargs override in python client io (*Han Xiao*)

### 📗 Documentation

 - [[```dd407191```](https://github.com/jina-ai/jina/commit/dd407191764e477bff7de4a8ed33915aef36f0fa)] __-__ update toc of tutorials (*Han Xiao*)

### 🍹 Other Improvements

 - [[```6927f7fa```](https://github.com/jina-ai/jina/commit/6927f7fa36108cc093fec5bbb2640b90a12a2050)] __-__ hotfix fix encoder inherit map (*Han Xiao*)
 - [[```ef92cb17```](https://github.com/jina-ai/jina/commit/ef92cb1755cc4428ea60b7250cbad51941ff5a86)] __-__ reformat the code and imports (*Han Xiao*)
 - [[```2911a455```](https://github.com/jina-ai/jina/commit/2911a4553bfe45cfbe71bb6b80512c2e8234b0b5)] __-__ update copyright header (*Jina Dev Bot*)
 - [[```2972eb72```](https://github.com/jina-ai/jina/commit/2972eb7203fe854258dfc2fcb9958e7566d5e9d9)] __-__ hotfix the mro issues in executors (*Nan Wang*)
 - [[```55cae572```](https://github.com/jina-ai/jina/commit/55cae572fc4810e6dcc7fe9174ab5f5006bb471a)] __-__ __docs__: update TOC (*Jina Dev Bot*)
 - [[```6e60a79e```](https://github.com/jina-ai/jina/commit/6e60a79eb7313510a215540bf5f5298d577bf2fa)] __-__ reformat the code (*Han Xiao*)
 - [[```b7f138b6```](https://github.com/jina-ai/jina/commit/b7f138b681fb2c25c991c0a957a1bfab2a61ae91)] __-__ __version__: bumping version to 0.1.10 (*Jina Dev Bot*)

## Release Note (`0.1.11`)

> Release time: 2020-05-11 13:56:11



🙇 We'd like to thank all contributors for this new release! In particular,
 Han Xiao,  Nan Wang,  Jina Dev Bot,  xiong-ma,  🙇


### 🐞 Bug fixes

 - [[```482ed876```](https://github.com/jina-ai/jina/commit/482ed876dcdce0d3003800b134ab1ed3960d5e48)] __-__ __transformer__: delete tmp attr (*xiong-ma*)
 - [[```e5756b3c```](https://github.com/jina-ai/jina/commit/e5756b3c169b02f6d5de70c33acce20170929cc2)] __-__ __transformer__: change getattr to hasattr (*xiong-ma*)
 - [[```2370dd6b```](https://github.com/jina-ai/jina/commit/2370dd6b046d7cc7ca14f98055a967e22200bb96)] __-__ __transformer__: fix cls embedding (*xiong-ma*)

### 📗 Documentation

 - [[```b4bf44d4```](https://github.com/jina-ai/jina/commit/b4bf44d441d4a48c485bad499cd6e8c0e276a9da)] __-__ __executors__: fix a typo (*Nan Wang*)
 - [[```db8e00bc```](https://github.com/jina-ai/jina/commit/db8e00bcbd3b057e8b6dba6ce0dc2e022a9dbc23)] __-__ __executors__: add more docs (*Nan Wang*)
 - [[```b147a1ed```](https://github.com/jina-ai/jina/commit/b147a1edccd9e857cda3b4ea66f52741b931382e)] __-__ __executors__: fix the doc for the Sentencizer (*Nan Wang*)

### 🏁 Unit Test and CICD

 - [[```d9f628ad```](https://github.com/jina-ai/jina/commit/d9f628ada4daf191ada631ee1fc204ade853252e)] __-__ fix dir path add dep to contrib md (*Han Xiao*)

### 🍹 Other Improvements

 - [[```15380fa6```](https://github.com/jina-ai/jina/commit/15380fa697d5e88d590fc17472330cd34c6972e7)] __-__ hotfix include extra req to manifest (*Han Xiao*)
 - [[```21e574b9```](https://github.com/jina-ai/jina/commit/21e574b9ed0f4d1f6b2f94cddad3d711ddf95972)] __-__ __docs__: update TOC (*Jina Dev Bot*)
 - [[```28202863```](https://github.com/jina-ai/jina/commit/2820286360ad40b4b706488559e713272575c63a)] __-__ __version__: bumping version to 0.1.11 (*Jina Dev Bot*)

## Release Note (`0.1.12`)

> Release time: 2020-05-15 15:57:28



🙇 We'd like to thank all contributors for this new release! In particular,
 Han Xiao,  Nan Wang,  Joan Fontanals Martinez,  Jina Dev Bot,  xiong-ma,  🙇


### 🆕 New Features

 - [[```2a3abaa1```](https://github.com/jina-ai/jina/commit/2a3abaa1e0a1aabe4fb556c51404fed26a28a96b)] __-__ __executors__: add custom torch vision encoder (*Joan Fontanals Martinez*)

### 🐞 Bug fixes

 - [[```24d35375```](https://github.com/jina-ai/jina/commit/24d35375fe7f293976dea0ae0dd0915679941416)] __-__ fix string literals in the forward references (*Nan Wang*)
 - [[```91ca702a```](https://github.com/jina-ai/jina/commit/91ca702ab656b9f503ab38af2e0458651f114e88)] __-__ undo the pylint fix (*Nan Wang*)
 - [[```e999af1d```](https://github.com/jina-ai/jina/commit/e999af1daa59597eb17eec57b15dc38766e52c9b)] __-__ fix the pylint error (*Nan Wang*)
 - [[```b97885aa```](https://github.com/jina-ai/jina/commit/b97885aad08261d4594622b82eeea07f471416f5)] __-__ __flow__: fix the port_grpc bug (*Nan Wang*)
 - [[```fa07110b```](https://github.com/jina-ai/jina/commit/fa07110b06fead2bcbd1213e22896674894d24c6)] __-__ __drivers__: fix the bug in handling empty chunks (*Nan Wang*)
 - [[```5b62c315```](https://github.com/jina-ai/jina/commit/5b62c315d1615835d904584b357ac71e6e0ab4e3)] __-__ __encoders__: fix the broken transformers (*Nan Wang*)
 - [[```482ed876```](https://github.com/jina-ai/jina/commit/482ed876dcdce0d3003800b134ab1ed3960d5e48)] __-__ __transformer__: delete tmp attr (*xiong-ma*)
 - [[```e5756b3c```](https://github.com/jina-ai/jina/commit/e5756b3c169b02f6d5de70c33acce20170929cc2)] __-__ __transformer__: change getattr to hasattr (*xiong-ma*)
 - [[```2370dd6b```](https://github.com/jina-ai/jina/commit/2370dd6b046d7cc7ca14f98055a967e22200bb96)] __-__ __transformer__: fix cls embedding (*xiong-ma*)

### 📗 Documentation

 - [[```b4bf44d4```](https://github.com/jina-ai/jina/commit/b4bf44d441d4a48c485bad499cd6e8c0e276a9da)] __-__ __executors__: fix a typo (*Nan Wang*)
 - [[```db8e00bc```](https://github.com/jina-ai/jina/commit/db8e00bcbd3b057e8b6dba6ce0dc2e022a9dbc23)] __-__ __executors__: add more docs (*Nan Wang*)
 - [[```b147a1ed```](https://github.com/jina-ai/jina/commit/b147a1edccd9e857cda3b4ea66f52741b931382e)] __-__ __executors__: fix the doc for the Sentencizer (*Nan Wang*)

### 🏁 Unit Test and CICD

 - [[```b57685c0```](https://github.com/jina-ai/jina/commit/b57685c058fea07cabece1a3ff62f9061818c62f)] __-__ sync with master (*Han Xiao*)
 - [[```cdd6feff```](https://github.com/jina-ai/jina/commit/cdd6feffd60c0b16735bbc02657a357a37459d0a)] __-__ update cla credentials (*Han Xiao*)
 - [[```4eb393de```](https://github.com/jina-ai/jina/commit/4eb393de86bd0e286e221c6802b5a6e4a81000e1)] __-__ change to github token (*Han Xiao*)
 - [[```adf126f1```](https://github.com/jina-ai/jina/commit/adf126f13d6e4e79a66f7b962d72fb5b06c665b2)] __-__ fix cla.yml (*Han Xiao*)
 - [[```d9f628ad```](https://github.com/jina-ai/jina/commit/d9f628ada4daf191ada631ee1fc204ade853252e)] __-__ fix dir path add dep to contrib md (*Han Xiao*)

### 🍹 Other Improvements

 - [[```d147c519```](https://github.com/jina-ai/jina/commit/d147c519f5622ed8bc76442f804634a2009c6874)] __-__ update credentials (*Han Xiao*)
 - [[```f5651ccc```](https://github.com/jina-ai/jina/commit/f5651cccd79a9efdc6dd69b9d17baacfc4102ec7)] __-__ fix cla dev-bot credentials (*Han Xiao*)
 - [[```49aee4af```](https://github.com/jina-ai/jina/commit/49aee4af3993cc5eeb534f9b08faf7fc1bd21257)] __-__ fix cla-bot credential (*Han Xiao*)
 - [[```340cc59c```](https://github.com/jina-ai/jina/commit/340cc59c16cf1e6e5c9cecc939b582ea44db8177)] __-__ move cla to separate branch (*Han Xiao*)
 - [[```4c6c5ac9```](https://github.com/jina-ai/jina/commit/4c6c5ac95c32ea0910aa1655c6d3db41cdd260de)] __-__ change secrets in all ci pipeline (*Han Xiao*)
 - [[```80224f78```](https://github.com/jina-ai/jina/commit/80224f78d28afa9037807f2bd8526e81b8396ecf)] __-__ add command run for issue (*Han Xiao*)
 - [[```9158e962```](https://github.com/jina-ai/jina/commit/9158e9621fc79ef27fd815f3245ce1da94d0613c)] __-__ __docs__: update TOC (*Jina Dev Bot*)
 - [[```c762ae65```](https://github.com/jina-ai/jina/commit/c762ae65e2df3be77e74bc0ad69691c2f4d983cd)] __-__ __version__: bumping version to 0.1.12 (*Jina Dev Bot*)
 - [[```28202863```](https://github.com/jina-ai/jina/commit/2820286360ad40b4b706488559e713272575c63a)] __-__ __version__: bumping version to 0.1.11 (*Jina Dev Bot*)
 - [[```6927f7fa```](https://github.com/jina-ai/jina/commit/6927f7fa36108cc093fec5bbb2640b90a12a2050)] __-__ hotfix fix encoder inherit map (*Han Xiao*)

## Release Note (`0.1.13`)

> Release time: 2020-05-22 15:57:41



🙇 We'd like to thank all contributors for this new release! In particular,
 antonkurenkov,  Han Xiao,  Jina Dev Bot,  Nan Wang,  guiferviz,  phamtrancsek12,  Tracy Pham,  🙇


### 🆕 New Features

 - [[```80f30168```](https://github.com/jina-ai/jina/commit/80f3016807eee059d87303853f49da687d4a3ad1)] __-__ __flow__: add block function pause process (*Han Xiao*)
 - [[```ee318d68```](https://github.com/jina-ai/jina/commit/ee318d685ad9986358aaa52e4700b05a753ffe36)] __-__ __crafter__: add data uri to bytes convert (*Han Xiao*)
 - [[```186e2fe9```](https://github.com/jina-ai/jina/commit/186e2fe9c26334cd3ec002c9f993a082fbeb9e51)] __-__ __proto__: add data uri as content of doc (*Han Xiao*)
 - [[```07c52dd9```](https://github.com/jina-ai/jina/commit/07c52dd9a0dc6d8b57b07af442400fd6f063a4a4)] __-__ __executors__: disable the unittest for grpc (*Nan Wang*)
 - [[```644e69fc```](https://github.com/jina-ai/jina/commit/644e69fc030e95e537f8b60a21b6d2ca2df66742)] __-__ __executors__: refactoring in response to the comments (*Nan Wang*)
 - [[```71739448```](https://github.com/jina-ai/jina/commit/71739448cbbf8ca0e46dd987bc5a4fb66c59d026)] __-__ __executors__: refactoring unit tests (*Nan Wang*)
 - [[```5c0d53cd```](https://github.com/jina-ai/jina/commit/5c0d53cdc5211b29ace7910f9238808658b8cc47)] __-__ __executors__: fix the method_name issues (*Nan Wang*)
 - [[```20563b2a```](https://github.com/jina-ai/jina/commit/20563b2a7c4c0dc6494c9e9102fb0c2dea7f7dee)] __-__ __executors__: add apis for other method_name (*Nan Wang*)
 - [[```15f9f1fb```](https://github.com/jina-ai/jina/commit/15f9f1fb7e715a5371298f74b02066e3ceb9a654)] __-__ __executors__: add typing (*Nan Wang*)
 - [[```ff89b38b```](https://github.com/jina-ai/jina/commit/ff89b38b66394203874a6b732458d6fada5e9824)] __-__ __executors__: add docs (*Nan Wang*)
 - [[```e57293f4```](https://github.com/jina-ai/jina/commit/e57293f429ffc54d005155aaae64114df59119af)] __-__ __executors__: refactoring codes (*Nan Wang*)
 - [[```625b3c70```](https://github.com/jina-ai/jina/commit/625b3c70b4a4371959b16fc5009e06a3c2e4d18b)] __-__ __executors__: add the tfserving client (*Nan Wang*)
 - [[```3470a6bd```](https://github.com/jina-ai/jina/commit/3470a6bd6e3c7f7ad9ca5b299ce31f60d25613e3)] __-__ __executors__: add executors wrapping a tfserving client (*Nan Wang*)
 - [[```48935875```](https://github.com/jina-ai/jina/commit/489358757254ef8b8ee8ade69db7f753aab723ea)] __-__ add rest api gateway (*Han Xiao*)
 - [[```e17f9405```](https://github.com/jina-ai/jina/commit/e17f9405427052dacb60d44ae169dd5708df8e21)] __-__ __executors__: add numeric crafter (*Tracy Pham*)

### 🐞 Bug fixes

 - [[```783ef306```](https://github.com/jina-ai/jina/commit/783ef3062c39a10423a915acf244c5a50b469c84)] __-__ fix pip install info (*Han Xiao*)
 - [[```ba3e1d88```](https://github.com/jina-ai/jina/commit/ba3e1d88f5ee78c0c30e06fa2771ed4efd0ce95c)] __-__ __crafter__: add data uri crafter (*Han Xiao*)
 - [[```17f586f2```](https://github.com/jina-ai/jina/commit/17f586f2d0efcc6fb57f74212110f9fb0379915f)] __-__ __gateway__: fix #435 empty request iterator (*Han Xiao*)
 - [[```ae7ee48c```](https://github.com/jina-ai/jina/commit/ae7ee48cb16ab49a0d2e9363537f948f02bf5068)] __-__ fix ci event (*Han Xiao*)
 - [[```41790109```](https://github.com/jina-ai/jina/commit/417901098cce90b22bc8f6c65b74164d12662e22)] __-__ __executors__: change the class inheritance of array reader (*phamtrancsek12*)
 - [[```5803ee99```](https://github.com/jina-ai/jina/commit/5803ee9981e58dece6ca47003e84c3322255f93f)] __-__ __zmqlet__: fix slow joiner when request is small (*Han Xiao*)
 - [[```1361baa1```](https://github.com/jina-ai/jina/commit/1361baa1e4838e635a96087351ca4a25c3aeac19)] __-__ __executor__: fix sign of condition (*guiferviz*)
 - [[```fa07110b```](https://github.com/jina-ai/jina/commit/fa07110b06fead2bcbd1213e22896674894d24c6)] __-__ __drivers__: fix the bug in handling empty chunks (*Nan Wang*)
 - [[```5b62c315```](https://github.com/jina-ai/jina/commit/5b62c315d1615835d904584b357ac71e6e0ab4e3)] __-__ __encoders__: fix the broken transformers (*Nan Wang*)

### 🚧 Code Refactoring

 - [[```aca3723b```](https://github.com/jina-ai/jina/commit/aca3723b661b1a1462a1cdfb0a78cd95fc08ae01)] __-__ __gateway__: use new data uri field (*Han Xiao*)
 - [[```4d11e113```](https://github.com/jina-ai/jina/commit/4d11e1131cdf5f388dc81c7e0febcd32c10447b1)] __-__ __executors__: rename numeric crafter (*phamtrancsek12*)

### 📗 Documentation

 - [[```d4d55618```](https://github.com/jina-ai/jina/commit/d4d556188872c52906694f9d1f195f502a9cec78)] __-__ add rest api spec (*Han Xiao*)
 - [[```6bdc7ee7```](https://github.com/jina-ai/jina/commit/6bdc7ee7d6fa4f4386b5c0a0fdc571388ab77d2f)] __-__ __executor__: improving docs (*guiferviz*)

### 🏁 Unit Test and CICD

 - [[```7e3dd089```](https://github.com/jina-ai/jina/commit/7e3dd0896a9685872df2d46a20eb5567891b2e64)] __-__ fix dependencies (*antonkurenkov*)
 - [[```60b2ef15```](https://github.com/jina-ai/jina/commit/60b2ef1572c5031034bc45c30d4ec7a112ffedd8)] __-__ add test for data uri crafter (*Han Xiao*)
 - [[```8d3b5940```](https://github.com/jina-ai/jina/commit/8d3b59400a6f0b1fa45f45e8c19af875739bc539)] __-__ __docker__: fix pip in docker (*Han Xiao*)
 - [[```7bb674d0```](https://github.com/jina-ai/jina/commit/7bb674d0f9d59f562a0d4d51eea0ed1b2d3a70d3)] __-__ __docker__: move gevent from pip into apt (*Han Xiao*)
 - [[```d3420d02```](https://github.com/jina-ai/jina/commit/d3420d022d74dce847e135269a1704a2972704f6)] __-__ trigger on published release (*antonkurenkov*)
 - [[```6caca895```](https://github.com/jina-ai/jina/commit/6caca8958df97e40e8108e2ba57fd90004b9fef1)] __-__ __executor__: sentencizer trimming spaces (*guiferviz*)
 - [[```2f028ecb```](https://github.com/jina-ai/jina/commit/2f028ecb39e02200d7a272fb9e55961163221d17)] __-__ trigger on master branch (*antonkurenkov*)
 - [[```fbf66f7f```](https://github.com/jina-ai/jina/commit/fbf66f7f731a8ab5490833b1e9312241ad7c1f01)] __-__ change dependencies locations (*antonkurenkov*)
 - [[```d0b78f6e```](https://github.com/jina-ai/jina/commit/d0b78f6ebb511a68c4584e078cff18c433bcff89)] __-__ change core-release action branch (*antonkurenkov*)
 - [[```28c8d6bd```](https://github.com/jina-ai/jina/commit/28c8d6bd54960eaf363deb213343e6d4402a1c68)] __-__ add core-release (*antonkurenkov*)
 - [[```45c0715e```](https://github.com/jina-ai/jina/commit/45c0715e0b402e75e5f7cb5214acd8d43f8e311d)] __-__ __executor__: extra test to show Sentencizer features (*guiferviz*)
 - [[```bd9fcb2e```](https://github.com/jina-ai/jina/commit/bd9fcb2edc73927411952e3b00cddeb211ab5f72)] __-__ add core-release action (*antonkurenkov*)

### 🍹 Other Improvements

 - [[```99c81051```](https://github.com/jina-ai/jina/commit/99c810511696cc38f0ec2ea5f1345dadda042c8b)] __-__ update copyright header (*Jina Dev Bot*)
 - [[```5e421c09```](https://github.com/jina-ai/jina/commit/5e421c092f9c40324fd0d3348af4ec54b5925a61)] __-__ add session level fix in setup (*Han Xiao*)
 - [[```7aceae3c```](https://github.com/jina-ai/jina/commit/7aceae3c44cb16a28c203c896c562fb74bf8876e)] __-__ __executors__: replace double quotes, add type hint (*phamtrancsek12*)
 - [[```324368e9```](https://github.com/jina-ai/jina/commit/324368e92a2d9200a8051630a542bedb4f5b0338)] __-__ __executor__: improving Sentencizer by a factor of 2.5 (*guiferviz*)
 - [[```99626cb6```](https://github.com/jina-ai/jina/commit/99626cb61a749a46ecf5db8d3946c6dba2d63564)] __-__ __docs__: update TOC (*Jina Dev Bot*)
 - [[```87ac02c6```](https://github.com/jina-ai/jina/commit/87ac02c66029cb1e21bc3063152102a1e8106380)] __-__ __version__: bumping version to 0.1.13 (*Jina Dev Bot*)
 - [[```4c6c5ac9```](https://github.com/jina-ai/jina/commit/4c6c5ac95c32ea0910aa1655c6d3db41cdd260de)] __-__ change secrets in all ci pipeline (*Han Xiao*)
 - [[```80224f78```](https://github.com/jina-ai/jina/commit/80224f78d28afa9037807f2bd8526e81b8396ecf)] __-__ add command run for issue (*Han Xiao*)
 - [[```c762ae65```](https://github.com/jina-ai/jina/commit/c762ae65e2df3be77e74bc0ad69691c2f4d983cd)] __-__ __version__: bumping version to 0.1.12 (*Jina Dev Bot*)
 - [[```15380fa6```](https://github.com/jina-ai/jina/commit/15380fa697d5e88d590fc17472330cd34c6972e7)] __-__ hotfix include extra req to manifest (*Han Xiao*)

## Release Note (`0.1.14`)

> Release time: 2020-05-23 23:20:51



🙇 We'd like to thank all contributors for this new release! In particular,
 Han Xiao,  Nan Wang,  Jina Dev Bot,  antonkurenkov,  guiferviz,  phamtrancsek12,  Tracy Pham,  🙇


### 🆕 New Features

 - [[```b6a85495```](https://github.com/jina-ai/jina/commit/b6a8549598c75da710cffa19ebb23990f5560edc)] __-__ __flow__: add change gateway after flow init (*Han Xiao*)
 - [[```ed065fe8```](https://github.com/jina-ai/jina/commit/ed065fe82c342398ec79646b498d55f72551ef56)] __-__ __encoders__: fix the bigtransfer encoders doc (*Nan Wang*)
 - [[```819902c4```](https://github.com/jina-ai/jina/commit/819902c45b528c0404114b4fab9419c9c0c307fa)] __-__ __encoders__: add big_transfer encoders based on tf (*Nan Wang*)
 - [[```80f30168```](https://github.com/jina-ai/jina/commit/80f3016807eee059d87303853f49da687d4a3ad1)] __-__ __flow__: add block function pause process (*Han Xiao*)
 - [[```ee318d68```](https://github.com/jina-ai/jina/commit/ee318d685ad9986358aaa52e4700b05a753ffe36)] __-__ __crafter__: add data uri to bytes convert (*Han Xiao*)
 - [[```186e2fe9```](https://github.com/jina-ai/jina/commit/186e2fe9c26334cd3ec002c9f993a082fbeb9e51)] __-__ __proto__: add data uri as content of doc (*Han Xiao*)
 - [[```07c52dd9```](https://github.com/jina-ai/jina/commit/07c52dd9a0dc6d8b57b07af442400fd6f063a4a4)] __-__ __executors__: disable the unittest for grpc (*Nan Wang*)
 - [[```644e69fc```](https://github.com/jina-ai/jina/commit/644e69fc030e95e537f8b60a21b6d2ca2df66742)] __-__ __executors__: refactoring in response to the comments (*Nan Wang*)
 - [[```71739448```](https://github.com/jina-ai/jina/commit/71739448cbbf8ca0e46dd987bc5a4fb66c59d026)] __-__ __executors__: refactoring unit tests (*Nan Wang*)
 - [[```5c0d53cd```](https://github.com/jina-ai/jina/commit/5c0d53cdc5211b29ace7910f9238808658b8cc47)] __-__ __executors__: fix the method_name issues (*Nan Wang*)
 - [[```20563b2a```](https://github.com/jina-ai/jina/commit/20563b2a7c4c0dc6494c9e9102fb0c2dea7f7dee)] __-__ __executors__: add apis for other method_name (*Nan Wang*)
 - [[```15f9f1fb```](https://github.com/jina-ai/jina/commit/15f9f1fb7e715a5371298f74b02066e3ceb9a654)] __-__ __executors__: add typing (*Nan Wang*)
 - [[```ff89b38b```](https://github.com/jina-ai/jina/commit/ff89b38b66394203874a6b732458d6fada5e9824)] __-__ __executors__: add docs (*Nan Wang*)
 - [[```e57293f4```](https://github.com/jina-ai/jina/commit/e57293f429ffc54d005155aaae64114df59119af)] __-__ __executors__: refactoring codes (*Nan Wang*)
 - [[```625b3c70```](https://github.com/jina-ai/jina/commit/625b3c70b4a4371959b16fc5009e06a3c2e4d18b)] __-__ __executors__: add the tfserving client (*Nan Wang*)
 - [[```3470a6bd```](https://github.com/jina-ai/jina/commit/3470a6bd6e3c7f7ad9ca5b299ce31f60d25613e3)] __-__ __executors__: add executors wrapping a tfserving client (*Nan Wang*)
 - [[```48935875```](https://github.com/jina-ai/jina/commit/489358757254ef8b8ee8ade69db7f753aab723ea)] __-__ add rest api gateway (*Han Xiao*)
 - [[```e17f9405```](https://github.com/jina-ai/jina/commit/e17f9405427052dacb60d44ae169dd5708df8e21)] __-__ __executors__: add numeric crafter (*Tracy Pham*)

### 🐞 Bug fixes

 - [[```f2028fe0```](https://github.com/jina-ai/jina/commit/f2028fe00b586a39f79592ca583f23261af637d5)] __-__ __client__: auto convert str to bytes in raw mode (*Han Xiao*)
 - [[```bca2ab85```](https://github.com/jina-ai/jina/commit/bca2ab856a0fd51043aeedc8baf953164ad968dd)] __-__ __executor__: add version warning and fix typos (*Han Xiao*)
 - [[```db6442a2```](https://github.com/jina-ai/jina/commit/db6442a26358617ca09266817cf821c43eee7b07)] __-__ __gateway__: fix cors issue in the rest gateway (*Han Xiao*)
 - [[```eda4d671```](https://github.com/jina-ai/jina/commit/eda4d67175299823bc342bbb7ae41af14655d761)] __-__ __crafter__: add read from raw_bytes (*Han Xiao*)
 - [[```be58e64a```](https://github.com/jina-ai/jina/commit/be58e64a653031b207dc67257d30b40965b87393)] __-__ __gateway__: add cors to response (*Han Xiao*)
 - [[```783ef306```](https://github.com/jina-ai/jina/commit/783ef3062c39a10423a915acf244c5a50b469c84)] __-__ fix pip install info (*Han Xiao*)
 - [[```ba3e1d88```](https://github.com/jina-ai/jina/commit/ba3e1d88f5ee78c0c30e06fa2771ed4efd0ce95c)] __-__ __crafter__: add data uri crafter (*Han Xiao*)
 - [[```17f586f2```](https://github.com/jina-ai/jina/commit/17f586f2d0efcc6fb57f74212110f9fb0379915f)] __-__ __gateway__: fix #435 empty request iterator (*Han Xiao*)
 - [[```ae7ee48c```](https://github.com/jina-ai/jina/commit/ae7ee48cb16ab49a0d2e9363537f948f02bf5068)] __-__ fix ci event (*Han Xiao*)
 - [[```41790109```](https://github.com/jina-ai/jina/commit/417901098cce90b22bc8f6c65b74164d12662e22)] __-__ __executors__: change the class inheritance of array reader (*phamtrancsek12*)
 - [[```5803ee99```](https://github.com/jina-ai/jina/commit/5803ee9981e58dece6ca47003e84c3322255f93f)] __-__ __zmqlet__: fix slow joiner when request is small (*Han Xiao*)
 - [[```1361baa1```](https://github.com/jina-ai/jina/commit/1361baa1e4838e635a96087351ca4a25c3aeac19)] __-__ __executor__: fix sign of condition (*guiferviz*)
 - [[```fa07110b```](https://github.com/jina-ai/jina/commit/fa07110b06fead2bcbd1213e22896674894d24c6)] __-__ __drivers__: fix the bug in handling empty chunks (*Nan Wang*)
 - [[```5b62c315```](https://github.com/jina-ai/jina/commit/5b62c315d1615835d904584b357ac71e6e0ab4e3)] __-__ __encoders__: fix the broken transformers (*Nan Wang*)

### 🚧 Code Refactoring

 - [[```63e22c4c```](https://github.com/jina-ai/jina/commit/63e22c4c46708c205675fe80ef55130338ec7f71)] __-__ __client__: change str mode to enum (*Han Xiao*)
 - [[```aca3723b```](https://github.com/jina-ai/jina/commit/aca3723b661b1a1462a1cdfb0a78cd95fc08ae01)] __-__ __gateway__: use new data uri field (*Han Xiao*)
 - [[```4d11e113```](https://github.com/jina-ai/jina/commit/4d11e1131cdf5f388dc81c7e0febcd32c10447b1)] __-__ __executors__: rename numeric crafter (*phamtrancsek12*)

### 📗 Documentation

 - [[```8e31eaac```](https://github.com/jina-ai/jina/commit/8e31eaac22f9b72bcfb62f924f1da21e7113f572)] __-__ __pip__: add pip install master with extras (*Han Xiao*)
 - [[```d4d55618```](https://github.com/jina-ai/jina/commit/d4d556188872c52906694f9d1f195f502a9cec78)] __-__ add rest api spec (*Han Xiao*)
 - [[```6bdc7ee7```](https://github.com/jina-ai/jina/commit/6bdc7ee7d6fa4f4386b5c0a0fdc571388ab77d2f)] __-__ __executor__: improving docs (*guiferviz*)

### 🏁 Unit Test and CICD

 - [[```60b2ef15```](https://github.com/jina-ai/jina/commit/60b2ef1572c5031034bc45c30d4ec7a112ffedd8)] __-__ add test for data uri crafter (*Han Xiao*)
 - [[```8d3b5940```](https://github.com/jina-ai/jina/commit/8d3b59400a6f0b1fa45f45e8c19af875739bc539)] __-__ __docker__: fix pip in docker (*Han Xiao*)
 - [[```7bb674d0```](https://github.com/jina-ai/jina/commit/7bb674d0f9d59f562a0d4d51eea0ed1b2d3a70d3)] __-__ __docker__: move gevent from pip into apt (*Han Xiao*)
 - [[```d3420d02```](https://github.com/jina-ai/jina/commit/d3420d022d74dce847e135269a1704a2972704f6)] __-__ trigger on published release (*antonkurenkov*)
 - [[```6caca895```](https://github.com/jina-ai/jina/commit/6caca8958df97e40e8108e2ba57fd90004b9fef1)] __-__ __executor__: sentencizer trimming spaces (*guiferviz*)
 - [[```2f028ecb```](https://github.com/jina-ai/jina/commit/2f028ecb39e02200d7a272fb9e55961163221d17)] __-__ trigger on master branch (*antonkurenkov*)
 - [[```fbf66f7f```](https://github.com/jina-ai/jina/commit/fbf66f7f731a8ab5490833b1e9312241ad7c1f01)] __-__ change dependencies locations (*antonkurenkov*)
 - [[```d0b78f6e```](https://github.com/jina-ai/jina/commit/d0b78f6ebb511a68c4584e078cff18c433bcff89)] __-__ change core-release action branch (*antonkurenkov*)
 - [[```28c8d6bd```](https://github.com/jina-ai/jina/commit/28c8d6bd54960eaf363deb213343e6d4402a1c68)] __-__ add core-release (*antonkurenkov*)
 - [[```45c0715e```](https://github.com/jina-ai/jina/commit/45c0715e0b402e75e5f7cb5214acd8d43f8e311d)] __-__ __executor__: extra test to show Sentencizer features (*guiferviz*)
 - [[```bd9fcb2e```](https://github.com/jina-ai/jina/commit/bd9fcb2edc73927411952e3b00cddeb211ab5f72)] __-__ add core-release action (*antonkurenkov*)

### 🍹 Other Improvements

 - [[```97403ab2```](https://github.com/jina-ai/jina/commit/97403ab2847f8670b8c888a553a369f057563b14)] __-__ hotfix for pokedex (*Han Xiao*)
 - [[```f9257b68```](https://github.com/jina-ai/jina/commit/f9257b68cdbc6e1b5a4464099080b4b5e2cc0e94)] __-__ update copyright header (*Jina Dev Bot*)
 - [[```7e9999f0```](https://github.com/jina-ai/jina/commit/7e9999f01b1e95ec24f614ac4983840fd23ac2cb)] __-__ __docs__: update TOC (*Jina Dev Bot*)
 - [[```87d65d3b```](https://github.com/jina-ai/jina/commit/87d65d3b7f9831be3678ee977001614dcb1fd6fc)] __-__ __version__: bumping version to 0.1.14 (*Jina Dev Bot*)
 - [[```5e421c09```](https://github.com/jina-ai/jina/commit/5e421c092f9c40324fd0d3348af4ec54b5925a61)] __-__ add session level fix in setup (*Han Xiao*)
 - [[```7aceae3c```](https://github.com/jina-ai/jina/commit/7aceae3c44cb16a28c203c896c562fb74bf8876e)] __-__ __executors__: replace double quotes, add type hint (*phamtrancsek12*)
 - [[```324368e9```](https://github.com/jina-ai/jina/commit/324368e92a2d9200a8051630a542bedb4f5b0338)] __-__ __executor__: improving Sentencizer by a factor of 2.5 (*guiferviz*)
 - [[```87ac02c6```](https://github.com/jina-ai/jina/commit/87ac02c66029cb1e21bc3063152102a1e8106380)] __-__ __version__: bumping version to 0.1.13 (*Jina Dev Bot*)
 - [[```6733bcb2```](https://github.com/jina-ai/jina/commit/6733bcb2b07d54d9e52152cf843b23ba97410f1d)] __-__ Merge pull request #417 from JoanFM/feat-pytorch-custom-model (*Han Xiao*)
 - [[```4c6c5ac9```](https://github.com/jina-ai/jina/commit/4c6c5ac95c32ea0910aa1655c6d3db41cdd260de)] __-__ change secrets in all ci pipeline (*Han Xiao*)
 - [[```80224f78```](https://github.com/jina-ai/jina/commit/80224f78d28afa9037807f2bd8526e81b8396ecf)] __-__ add command run for issue (*Han Xiao*)
 - [[```c762ae65```](https://github.com/jina-ai/jina/commit/c762ae65e2df3be77e74bc0ad69691c2f4d983cd)] __-__ __version__: bumping version to 0.1.12 (*Jina Dev Bot*)
 - [[```15380fa6```](https://github.com/jina-ai/jina/commit/15380fa697d5e88d590fc17472330cd34c6972e7)] __-__ hotfix include extra req to manifest (*Han Xiao*)

## Release Note (`0.2.0`)

> Release time: 2020-05-28 18:02:11



🙇 We'd like to thank all contributors for this new release! In particular,
 Han Xiao,  Jina Dev Bot,  🙇


### 🆕 New Features

 - [[```fda57905```](https://github.com/jina-ai/jina/commit/fda579051f6d58bc13db7ea67b78d1f7f95265b3)] __-__ __client__: auto detect input_type (*Han Xiao*)
 - [[```6702c61c```](https://github.com/jina-ai/jina/commit/6702c61c99e999a8ab5fb733c720304a5dc6d3ad)] __-__ __crafter__: add Any2Buffer convert (*Han Xiao*)
 - [[```9dfe9188```](https://github.com/jina-ai/jina/commit/9dfe9188d8df75cf3fa1220e86d064be1cbd21df)] __-__ __crafter__: add buffer, data_uri, file_path convert (*Han Xiao*)
 - [[```c2d3e819```](https://github.com/jina-ai/jina/commit/c2d3e8199ff38e85754b45d2fca96b28d72a5f8a)] __-__ __proto__: add mime_type to proto (*Han Xiao*)

### 🐞 Bug fixes

 - [[```efd63716```](https://github.com/jina-ai/jina/commit/efd63716e4575477434a70827ba88b2a2d725b0c)] __-__ __drivers__: mime driver now inherit from basedriver (*Han Xiao*)
 - [[```76bd4e63```](https://github.com/jina-ai/jina/commit/76bd4e6341ffcf61481a7f3bc2b465bca36af87b)] __-__ __client__: fix check input function (*Han Xiao*)
 - [[```82c7c52c```](https://github.com/jina-ai/jina/commit/82c7c52c05515db400e4b2f810646195ce89ae9b)] __-__ __client__: raise exception on bad input (*Han Xiao*)
 - [[```963ea7fb```](https://github.com/jina-ai/jina/commit/963ea7fbcd4b51e6dc0b596feaad2e82e0294cfd)] __-__ __client__: fix mime_type warning (*Han Xiao*)
 - [[```b7e472e2```](https://github.com/jina-ai/jina/commit/b7e472e22eb2a35e850da000d62b9492e3c0dac0)] __-__ __crafter__: fix content read when doc is pb already (*Han Xiao*)
 - [[```276e1420```](https://github.com/jina-ai/jina/commit/276e1420bfddbb2f881a7a18659a5d716b3deff9)] __-__ fix typo in tests (*Han Xiao*)

### 🚧 Code Refactoring

 - [[```80adf9c9```](https://github.com/jina-ai/jina/commit/80adf9c98d3075dac9eacbd48a3b03349274c50a)] __-__ __helloworld__: use data uri instead of metainfo (*Han Xiao*)
 - [[```f14c146a```](https://github.com/jina-ai/jina/commit/f14c146a3ebae7b5f420cc430e76753ac993208a)] __-__ __client__: remove client input type (*Han Xiao*)
 - [[```a39371f7```](https://github.com/jina-ai/jina/commit/a39371f750a5172dd9a8a3fbb5eb3bf2c941a7b7)] __-__ __crafter__: move mime type detect to driver (*Han Xiao*)

### 📗 Documentation

 - [[```774e4757```](https://github.com/jina-ai/jina/commit/774e4757522c57eea96eff0e4e13d4bcf59f5ece)] __-__ add google bit model tutorial (*Han Xiao*)

### 🍹 Other Improvements

 - [[```b72ad858```](https://github.com/jina-ai/jina/commit/b72ad858744a0314facbaed27491befdb8dcd3c2)] __-__ hotfix release 0.2.0 (*Han Xiao*)
 - [[```1fdaabbf```](https://github.com/jina-ai/jina/commit/1fdaabbfd9aec7029f22f6cc6e8814f2c79d9ec9)] __-__ update copyright header (*Jina Dev Bot*)
 - [[```25d5797f```](https://github.com/jina-ai/jina/commit/25d5797fa995bee3966686bcd34434d0a87cc342)] __-__ release 0.2.0 (*Han Xiao*)
 - [[```dcb387db```](https://github.com/jina-ai/jina/commit/dcb387db99f5ab5fbf783600aadaa2eed87ad763)] __-__ __docs__: update TOC (*Jina Dev Bot*)
 - [[```ff63c7fc```](https://github.com/jina-ai/jina/commit/ff63c7fc18019332207540f397daf5b950dc106d)] __-__ __version__: bumping version to 0.1.15 (*Jina Dev Bot*)

## Release Note (`0.2.1`)

> Release time: 2020-05-29 15:57:53



🙇 We'd like to thank all contributors for this new release! In particular,
 Jina Dev Bot,  🙇


### 🍹 Other Improvements

 - [[```e6ba1682```](https://github.com/jina-ai/jina/commit/e6ba1682a69a2d40c9198f5789e7866f282f37bb)] __-__ __version__: bumping version to 0.2.1 (*Jina Dev Bot*)

## Release Note (`0.2.2`)

> Release time: 2020-06-05 15:57:30



🙇 We'd like to thank all contributors for this new release! In particular,
 Evan Chan,  Han Xiao,  Jina Dev Bot,  redram,  fhaase2,  joaopalotti@gmail.com,  Nan Wang,  YueLiu-jina,  Frederic Haase,  🙇


### 🆕 New Features

 - [[```699ac0aa```](https://github.com/jina-ai/jina/commit/699ac0aa895bd7fe9b922c8cc8e76a473c656d89)] __-__ __gateway__: add convert driver to the gateway (*Han Xiao*)
 - [[```a16277ef```](https://github.com/jina-ai/jina/commit/a16277efbf96362503e9c77a8beab65666103722)] __-__ __flow__: ingest by lines (*Han Xiao*)
 - [[```d0705377```](https://github.com/jina-ai/jina/commit/d07053774dd9b010bc7542f6dcd20b2ed5e2f957)] __-__ __encoders__: add spectral audio encoders (*redram*)
 - [[```5475eef0```](https://github.com/jina-ai/jina/commit/5475eef0d8db0458afa64464f78a5b801e8b7d72)] __-__ __logging__: use gevent as logging server (*fhaase2*)
 - [[```2fa5f458```](https://github.com/jina-ai/jina/commit/2fa5f4587135286a24af193ea7091a4e4ed07cc1)] __-__ __crafters__: update SlidingWindowSegmenter for nlp (*fhaase2*)
 - [[```401faab7```](https://github.com/jina-ai/jina/commit/401faab7f7f9465264aa20352a237615e9864a34)] __-__ __driver__: add override as an option to the driver (*Han Xiao*)
 - [[```f1acce32```](https://github.com/jina-ai/jina/commit/f1acce32f78a0b918edeb65853fa338374272201)] __-__ add more tests (*Nan Wang*)
 - [[```462d28b6```](https://github.com/jina-ai/jina/commit/462d28b610fea6e561ab585660ac3d059f718499)] __-__ fix the index and score drivers (*Nan Wang*)
 - [[```c380214c```](https://github.com/jina-ai/jina/commit/c380214c5c45d976b37dd2927a9b64d1854d87da)] __-__ __crafters__: fix docstring for SlidingWindowSegmenter (*fhaase2*)
 - [[```c6ef697b```](https://github.com/jina-ai/jina/commit/c6ef697b5b21805b328228eded0a41d5011dff08)] __-__ __crafters__: add SlidingWindowSegmenter for nlp (*Frederic Haase*)
 - [[```5ecb5d14```](https://github.com/jina-ai/jina/commit/5ecb5d147122a847ae471d9600773f9ce99bdabb)] __-__ __crafter__: make uri written lazy (*Han Xiao*)
 - [[```4af675f9```](https://github.com/jina-ai/jina/commit/4af675f92e6b4b67b62a980512262cf6f6cc39cc)] __-__ update protobuf files (*Nan Wang*)
 - [[```528d644f```](https://github.com/jina-ai/jina/commit/528d644faf8ee489f0b7bc1825024025ece68753)] __-__ update the protobuf files (*Nan Wang*)
 - [[```ec54bb95```](https://github.com/jina-ai/jina/commit/ec54bb95d8cfa496437a581f3b52c76d825c70c4)] __-__ add a draft for the unittests (*Nan Wang*)
 - [[```7b919360```](https://github.com/jina-ai/jina/commit/7b919360034d2d713abfbcb3c3faab6be1b4fea9)] __-__ add support forthe multi-field search (*Nan Wang*)
 - [[```7146c66d```](https://github.com/jina-ai/jina/commit/7146c66de8e9477f9d819b31dd9d73a0a3b14553)] __-__ clean up (*Nan Wang*)
 - [[```a88c9719```](https://github.com/jina-ai/jina/commit/a88c9719eac68beba3be854ea4b2191366c2da0f)] __-__ update the abstract (*Nan Wang*)
 - [[```b932c744```](https://github.com/jina-ai/jina/commit/b932c744d66c5299981609bfedcc9120262ed5ac)] __-__ update the flow diagram (*Nan Wang*)
 - [[```c48cd974```](https://github.com/jina-ai/jina/commit/c48cd974fc4a464a45c750198efd5b6988cd1a08)] __-__ add an example for the Specification (*Nan Wang*)
 - [[```ece5e21a```](https://github.com/jina-ai/jina/commit/ece5e21a7154355dd305a004c538c42bacfa1b4c)] __-__ refactor the design (*Nan Wang*)
 - [[```f092fe95```](https://github.com/jina-ai/jina/commit/f092fe953924a2fd4d285683c0f543703b37bb73)] __-__ refactoring the overall design (*Nan Wang*)
 - [[```1875eaff```](https://github.com/jina-ai/jina/commit/1875eaffbdb01e88c319c5d965520ab2af071adf)] __-__ __client__: add input function sugar (*Han Xiao*)
 - [[```15cbac1d```](https://github.com/jina-ai/jina/commit/15cbac1dcfcf063e7d088e6750ffe27ddf6ee993)] __-__ __crafters__: add audio crafters (*redram*)
 - [[```5302c162```](https://github.com/jina-ai/jina/commit/5302c162431127690e2bfc03035a3991e00efb7e)] __-__ fix typos (*Nan Wang*)
 - [[```11e9e059```](https://github.com/jina-ai/jina/commit/11e9e059fed854042ba9f09023258bd77fc2f6db)] __-__ add the 1st draft for JEP-3 (*Nan Wang*)
 - [[```9dfe9188```](https://github.com/jina-ai/jina/commit/9dfe9188d8df75cf3fa1220e86d064be1cbd21df)] __-__ __crafter__: add buffer, data_uri, file_path convert (*Han Xiao*)
 - [[```c2d3e819```](https://github.com/jina-ai/jina/commit/c2d3e8199ff38e85754b45d2fca96b28d72a5f8a)] __-__ __proto__: add mime_type to proto (*Han Xiao*)

### 🐞 Bug fixes

 - [[```aea4a5b7```](https://github.com/jina-ai/jina/commit/aea4a5b7541daf48e01536717b5fccc179bb8628)] __-__ __gateway__: add message field to gateway (*Han Xiao*)
 - [[```2e7a4043```](https://github.com/jina-ai/jina/commit/2e7a40438991abd890c0f40ed679bcb0c21e760f)] __-__ __encoder__: fix embeds returns (*Han Xiao*)
 - [[```59c6175b```](https://github.com/jina-ai/jina/commit/59c6175b543b7f47c84f5c2ed3bfac14548dad67)] __-__ __encoder__: remove np array convert (*Han Xiao*)
 - [[```39a97c73```](https://github.com/jina-ai/jina/commit/39a97c73ebf6a9e643dc8eea221286181480d75e)] __-__ pb indexer flush (*Han Xiao*)
 - [[```c48b56fd```](https://github.com/jina-ai/jina/commit/c48b56fdd4e8e3ff280369bcce76df80023aad24)] __-__ __docs__: suggestions for the flow docs (*joaopalotti@gmail.com*)
 - [[```aaa3a10f```](https://github.com/jina-ai/jina/commit/aaa3a10f181cb35e65ebe21caf7db6961934fa65)] __-__ rename default yaml for pbindex (*Han Xiao*)
 - [[```4b3753af```](https://github.com/jina-ai/jina/commit/4b3753af08e30ba9ccadd53f2fcd3f191f268f49)] __-__ __docs__: fixed minor typos in jina&#39;s 101 page (*joaopalotti@gmail.com*)
 - [[```aee8ee91```](https://github.com/jina-ai/jina/commit/aee8ee91aff81b21c1169174cd51ecef82bd179f)] __-__ fix the unittest (*Nan Wang*)
 - [[```3f395b80```](https://github.com/jina-ai/jina/commit/3f395b80fdaa40f9002dcaf6976d1ba4cbf176a9)] __-__ fix the broken proto (*Nan Wang*)
 - [[```93a91b57```](https://github.com/jina-ai/jina/commit/93a91b578acd249095e95940d51ff46175143295)] __-__ __flow__: update docstring in flow (*YueLiu-jina*)
 - [[```5f68014f```](https://github.com/jina-ai/jina/commit/5f68014fb082cfa1d7672ce48768cbbf1ec2b5db)] __-__ clean up the codes (*Nan Wang*)
 - [[```04b07080```](https://github.com/jina-ai/jina/commit/04b070802c9ebcfd539fec3382dafa36591f1b6a)] __-__ improve the docs on updating protobuf (*Nan Wang*)
 - [[```5a57f166```](https://github.com/jina-ai/jina/commit/5a57f16666c705247fdb7e8f08f268a20b0aefc0)] __-__ fix unittests (*Nan Wang*)
 - [[```0c18fdb0```](https://github.com/jina-ai/jina/commit/0c18fdb09cb12c737e8a18fa7c710ebb7b2b18d4)] __-__ fix the unittests (*Nan Wang*)
 - [[```73d17bac```](https://github.com/jina-ai/jina/commit/73d17bac19956d517a1443b0169507244f439ba3)] __-__ fix the client cli parser (*Nan Wang*)
 - [[```aa8d5183```](https://github.com/jina-ai/jina/commit/aa8d51839f0a79366e99c3301cc34eadada9c775)] __-__ __crafter__: fix args of the crafter (*Han Xiao*)
 - [[```8c04c14d```](https://github.com/jina-ai/jina/commit/8c04c14d2960196e1a7e0ee78a72ef4a77c210e5)] __-__ __cli__: update CLI autocomplete (*Han Xiao*)
 - [[```63a58484```](https://github.com/jina-ai/jina/commit/63a584846594b15cebec93fe5f584e0c0939f805)] __-__ __crafter__: fix type hinting for numeric crafter (*redram*)
 - [[```3b83bad1```](https://github.com/jina-ai/jina/commit/3b83bad1fd3b6378073e06947b3a56df2955d66c)] __-__ __crafter__: fix length in chunks of jieba crafter (*redram*)
 - [[```963ea7fb```](https://github.com/jina-ai/jina/commit/963ea7fbcd4b51e6dc0b596feaad2e82e0294cfd)] __-__ __client__: fix mime_type warning (*Han Xiao*)
 - [[```b7e472e2```](https://github.com/jina-ai/jina/commit/b7e472e22eb2a35e850da000d62b9492e3c0dac0)] __-__ __crafter__: fix content read when doc is pb already (*Han Xiao*)
 - [[```276e1420```](https://github.com/jina-ai/jina/commit/276e1420bfddbb2f881a7a18659a5d716b3deff9)] __-__ fix typo in tests (*Han Xiao*)

### 🚧 Code Refactoring

 - [[```e28a5ba5```](https://github.com/jina-ai/jina/commit/e28a5ba556e3daf701cde510da1fc5bd2bb62867)] __-__ __driver__: move convert crafter to driver (*Han Xiao*)
 - [[```66dfe75d```](https://github.com/jina-ai/jina/commit/66dfe75dc9a07bc687202da7ffcdffc279ae5115)] __-__ __proto__: add doc-level uri out of oneof content (*Han Xiao*)
 - [[```9de7dfd5```](https://github.com/jina-ai/jina/commit/9de7dfd5613b6f304d3f707d2fc2c76338b10e7c)] __-__ make BaseRanker abstract (*Han Xiao*)
 - [[```36efe799```](https://github.com/jina-ai/jina/commit/36efe79965af82bdcb72709c70d7490a8b5eba24)] __-__ __crafter__: remove unnecessary set (*Han Xiao*)
 - [[```46d786c6```](https://github.com/jina-ai/jina/commit/46d786c6b30573002ebb04e11c08b9358995fbf3)] __-__ fix formats in JEP-3 (*Nan Wang*)
 - [[```0d69a09f```](https://github.com/jina-ai/jina/commit/0d69a09f84124ec7cfa2fd0a0610d3c3ba520147)] __-__ merge with master (*Han Xiao*)
 - [[```a39371f7```](https://github.com/jina-ai/jina/commit/a39371f750a5172dd9a8a3fbb5eb3bf2c941a7b7)] __-__ __crafter__: move mime type detect to driver (*Han Xiao*)

### 📗 Documentation

 - [[```7a719bc3```](https://github.com/jina-ai/jina/commit/7a719bc334e55868456f220a9d2642e27afd7336)] __-__ __readme__: fix link (*Evan Chan*)
 - [[```8e9bff43```](https://github.com/jina-ai/jina/commit/8e9bff43d6329679e7e2cfe6f3767f0ef791e284)] __-__ remove whitespace and fix typo  chapter io (*Frederic Haase*)
 - [[```08ff87dd```](https://github.com/jina-ai/jina/commit/08ff87dda239177fb7396a0511cde7411763a5ed)] __-__ added support to the Portuguese language for 101 (*joaopalotti@gmail.com*)
 - [[```774e4757```](https://github.com/jina-ai/jina/commit/774e4757522c57eea96eff0e4e13d4bcf59f5ece)] __-__ add google bit model tutorial (*Han Xiao*)

### 🏁 Unit Test and CICD

 - [[```8dae4456```](https://github.com/jina-ai/jina/commit/8dae445609de447234f0ec891a7571813d97a623)] __-__ add a test for numpy indexing (*Han Xiao*)
 - [[```79e5f203```](https://github.com/jina-ai/jina/commit/79e5f20328738d5c0ed960c21f79838e0a43cefe)] __-__ add test for unarydriver (*Han Xiao*)

### 🍹 Other Improvements

 - [[```bd914b82```](https://github.com/jina-ai/jina/commit/bd914b827b0f4ba3b4ac91dc214f3fcea7098e41)] __-__ Revert &#34;feat: add the support for multi-field search&#34; (*Han Xiao*)
 - [[```d7ad9fde```](https://github.com/jina-ai/jina/commit/d7ad9fde97f02db79233ba93400e0bda74597580)] __-__ update copyright header (*Jina Dev Bot*)
 - [[```788be928```](https://github.com/jina-ai/jina/commit/788be928b68bb8e0ad1d5d1061997c8a09eb0df5)] __-__ __docs__: update TOC (*Jina Dev Bot*)
 - [[```a704586a```](https://github.com/jina-ai/jina/commit/a704586a48adc32c2146b73dfe92b10565b7f1dd)] __-__ __version__: bumping version to 0.2.2 (*Jina Dev Bot*)
 - [[```b72ad858```](https://github.com/jina-ai/jina/commit/b72ad858744a0314facbaed27491befdb8dcd3c2)] __-__ hotfix release 0.2.0 (*Han Xiao*)
 - [[```25d5797f```](https://github.com/jina-ai/jina/commit/25d5797fa995bee3966686bcd34434d0a87cc342)] __-__ release 0.2.0 (*Han Xiao*)
 - [[```ff63c7fc```](https://github.com/jina-ai/jina/commit/ff63c7fc18019332207540f397daf5b950dc106d)] __-__ __version__: bumping version to 0.1.15 (*Jina Dev Bot*)
 - [[```97403ab2```](https://github.com/jina-ai/jina/commit/97403ab2847f8670b8c888a553a369f057563b14)] __-__ hotfix for pokedex (*Han Xiao*)

## Release Note (`0.2.3`)

> Release time: 2020-06-07 17:27:26



🙇 We'd like to thank all contributors for this new release! In particular,
 Han Xiao,  Jina Dev Bot,  joaopalotti@gmail.com,  redram,  fhaase2,  YueLiu-jina,  Frederic Haase,  Nan Wang,  🙇


### 🆕 New Features

 - [[```0c70bec9```](https://github.com/jina-ai/jina/commit/0c70bec998c6e1c10f90127b949c855440603174)] __-__ __helloworld__: add option to change logserver (*joaopalotti@gmail.com*)
 - [[```5a54bb86```](https://github.com/jina-ai/jina/commit/5a54bb8674bbed45156fa08b3c11d255a0202b93)] __-__ multi-field search (*Han Xiao*)
 - [[```699ac0aa```](https://github.com/jina-ai/jina/commit/699ac0aa895bd7fe9b922c8cc8e76a473c656d89)] __-__ __gateway__: add convert driver to the gateway (*Han Xiao*)
 - [[```a16277ef```](https://github.com/jina-ai/jina/commit/a16277efbf96362503e9c77a8beab65666103722)] __-__ __flow__: ingest by lines (*Han Xiao*)
 - [[```d0705377```](https://github.com/jina-ai/jina/commit/d07053774dd9b010bc7542f6dcd20b2ed5e2f957)] __-__ __encoders__: add spectral audio encoders (*redram*)
 - [[```5475eef0```](https://github.com/jina-ai/jina/commit/5475eef0d8db0458afa64464f78a5b801e8b7d72)] __-__ __logging__: use gevent as logging server (*fhaase2*)
 - [[```2fa5f458```](https://github.com/jina-ai/jina/commit/2fa5f4587135286a24af193ea7091a4e4ed07cc1)] __-__ __crafters__: update SlidingWindowSegmenter for nlp (*fhaase2*)
 - [[```401faab7```](https://github.com/jina-ai/jina/commit/401faab7f7f9465264aa20352a237615e9864a34)] __-__ __driver__: add override as an option to the driver (*Han Xiao*)
 - [[```c380214c```](https://github.com/jina-ai/jina/commit/c380214c5c45d976b37dd2927a9b64d1854d87da)] __-__ __crafters__: fix docstring for SlidingWindowSegmenter (*fhaase2*)
 - [[```c6ef697b```](https://github.com/jina-ai/jina/commit/c6ef697b5b21805b328228eded0a41d5011dff08)] __-__ __crafters__: add SlidingWindowSegmenter for nlp (*Frederic Haase*)
 - [[```5ecb5d14```](https://github.com/jina-ai/jina/commit/5ecb5d147122a847ae471d9600773f9ce99bdabb)] __-__ __crafter__: make uri written lazy (*Han Xiao*)
 - [[```7146c66d```](https://github.com/jina-ai/jina/commit/7146c66de8e9477f9d819b31dd9d73a0a3b14553)] __-__ clean up (*Nan Wang*)
 - [[```a88c9719```](https://github.com/jina-ai/jina/commit/a88c9719eac68beba3be854ea4b2191366c2da0f)] __-__ update the abstract (*Nan Wang*)
 - [[```b932c744```](https://github.com/jina-ai/jina/commit/b932c744d66c5299981609bfedcc9120262ed5ac)] __-__ update the flow diagram (*Nan Wang*)
 - [[```c48cd974```](https://github.com/jina-ai/jina/commit/c48cd974fc4a464a45c750198efd5b6988cd1a08)] __-__ add an example for the Specification (*Nan Wang*)
 - [[```ece5e21a```](https://github.com/jina-ai/jina/commit/ece5e21a7154355dd305a004c538c42bacfa1b4c)] __-__ refactor the design (*Nan Wang*)
 - [[```f092fe95```](https://github.com/jina-ai/jina/commit/f092fe953924a2fd4d285683c0f543703b37bb73)] __-__ refactoring the overall design (*Nan Wang*)
 - [[```1875eaff```](https://github.com/jina-ai/jina/commit/1875eaffbdb01e88c319c5d965520ab2af071adf)] __-__ __client__: add input function sugar (*Han Xiao*)
 - [[```15cbac1d```](https://github.com/jina-ai/jina/commit/15cbac1dcfcf063e7d088e6750ffe27ddf6ee993)] __-__ __crafters__: add audio crafters (*redram*)
 - [[```5302c162```](https://github.com/jina-ai/jina/commit/5302c162431127690e2bfc03035a3991e00efb7e)] __-__ fix typos (*Nan Wang*)
 - [[```11e9e059```](https://github.com/jina-ai/jina/commit/11e9e059fed854042ba9f09023258bd77fc2f6db)] __-__ add the 1st draft for JEP-3 (*Nan Wang*)
 - [[```9dfe9188```](https://github.com/jina-ai/jina/commit/9dfe9188d8df75cf3fa1220e86d064be1cbd21df)] __-__ __crafter__: add buffer, data_uri, file_path convert (*Han Xiao*)
 - [[```c2d3e819```](https://github.com/jina-ai/jina/commit/c2d3e8199ff38e85754b45d2fca96b28d72a5f8a)] __-__ __proto__: add mime_type to proto (*Han Xiao*)

### 🐞 Bug fixes

 - [[```76059773```](https://github.com/jina-ai/jina/commit/760597737557bce10b3df4804fcc6870c71a1f28)] __-__ logic on set reducing-yaml-path (*Han Xiao*)
 - [[```a660a5ba```](https://github.com/jina-ai/jina/commit/a660a5bafd1ed23d6d3f549602ae2e003016268c)] __-__ hide num_part and set default to 0 (*Han Xiao*)
 - [[```2e7a4043```](https://github.com/jina-ai/jina/commit/2e7a40438991abd890c0f40ed679bcb0c21e760f)] __-__ __encoder__: fix embeds returns (*Han Xiao*)
 - [[```59c6175b```](https://github.com/jina-ai/jina/commit/59c6175b543b7f47c84f5c2ed3bfac14548dad67)] __-__ __encoder__: remove np array convert (*Han Xiao*)
 - [[```39a97c73```](https://github.com/jina-ai/jina/commit/39a97c73ebf6a9e643dc8eea221286181480d75e)] __-__ pb indexer flush (*Han Xiao*)
 - [[```c48b56fd```](https://github.com/jina-ai/jina/commit/c48b56fdd4e8e3ff280369bcce76df80023aad24)] __-__ __docs__: suggestions for the flow docs (*joaopalotti@gmail.com*)
 - [[```aaa3a10f```](https://github.com/jina-ai/jina/commit/aaa3a10f181cb35e65ebe21caf7db6961934fa65)] __-__ rename default yaml for pbindex (*Han Xiao*)
 - [[```4b3753af```](https://github.com/jina-ai/jina/commit/4b3753af08e30ba9ccadd53f2fcd3f191f268f49)] __-__ __docs__: fixed minor typos in jina&#39;s 101 page (*joaopalotti@gmail.com*)
 - [[```93a91b57```](https://github.com/jina-ai/jina/commit/93a91b578acd249095e95940d51ff46175143295)] __-__ __flow__: update docstring in flow (*YueLiu-jina*)
 - [[```aa8d5183```](https://github.com/jina-ai/jina/commit/aa8d51839f0a79366e99c3301cc34eadada9c775)] __-__ __crafter__: fix args of the crafter (*Han Xiao*)
 - [[```8c04c14d```](https://github.com/jina-ai/jina/commit/8c04c14d2960196e1a7e0ee78a72ef4a77c210e5)] __-__ __cli__: update CLI autocomplete (*Han Xiao*)
 - [[```63a58484```](https://github.com/jina-ai/jina/commit/63a584846594b15cebec93fe5f584e0c0939f805)] __-__ __crafter__: fix type hinting for numeric crafter (*redram*)
 - [[```3b83bad1```](https://github.com/jina-ai/jina/commit/3b83bad1fd3b6378073e06947b3a56df2955d66c)] __-__ __crafter__: fix length in chunks of jieba crafter (*redram*)
 - [[```963ea7fb```](https://github.com/jina-ai/jina/commit/963ea7fbcd4b51e6dc0b596feaad2e82e0294cfd)] __-__ __client__: fix mime_type warning (*Han Xiao*)
 - [[```b7e472e2```](https://github.com/jina-ai/jina/commit/b7e472e22eb2a35e850da000d62b9492e3c0dac0)] __-__ __crafter__: fix content read when doc is pb already (*Han Xiao*)
 - [[```276e1420```](https://github.com/jina-ai/jina/commit/276e1420bfddbb2f881a7a18659a5d716b3deff9)] __-__ fix typo in tests (*Han Xiao*)

### 🚧 Code Refactoring

 - [[```d045ca07```](https://github.com/jina-ai/jina/commit/d045ca07c9f33a7f37483d6e59c1d850e95c6c85)] __-__ move num_part from args to proto (*Han Xiao*)
 - [[```e28a5ba5```](https://github.com/jina-ai/jina/commit/e28a5ba556e3daf701cde510da1fc5bd2bb62867)] __-__ __driver__: move convert crafter to driver (*Han Xiao*)
 - [[```66dfe75d```](https://github.com/jina-ai/jina/commit/66dfe75dc9a07bc687202da7ffcdffc279ae5115)] __-__ __proto__: add doc-level uri out of oneof content (*Han Xiao*)
 - [[```9de7dfd5```](https://github.com/jina-ai/jina/commit/9de7dfd5613b6f304d3f707d2fc2c76338b10e7c)] __-__ make BaseRanker abstract (*Han Xiao*)
 - [[```36efe799```](https://github.com/jina-ai/jina/commit/36efe79965af82bdcb72709c70d7490a8b5eba24)] __-__ __crafter__: remove unnecessary set (*Han Xiao*)
 - [[```0d69a09f```](https://github.com/jina-ai/jina/commit/0d69a09f84124ec7cfa2fd0a0610d3c3ba520147)] __-__ merge with master (*Han Xiao*)
 - [[```a39371f7```](https://github.com/jina-ai/jina/commit/a39371f750a5172dd9a8a3fbb5eb3bf2c941a7b7)] __-__ __crafter__: move mime type detect to driver (*Han Xiao*)

### 📗 Documentation

 - [[```8e9bff43```](https://github.com/jina-ai/jina/commit/8e9bff43d6329679e7e2cfe6f3767f0ef791e284)] __-__ remove whitespace and fix typo  chapter io (*Frederic Haase*)
 - [[```08ff87dd```](https://github.com/jina-ai/jina/commit/08ff87dda239177fb7396a0511cde7411763a5ed)] __-__ added support to the Portuguese language for 101 (*joaopalotti@gmail.com*)
 - [[```774e4757```](https://github.com/jina-ai/jina/commit/774e4757522c57eea96eff0e4e13d4bcf59f5ece)] __-__ add google bit model tutorial (*Han Xiao*)

### 🏁 Unit Test and CICD

 - [[```8dae4456```](https://github.com/jina-ai/jina/commit/8dae445609de447234f0ec891a7571813d97a623)] __-__ add a test for numpy indexing (*Han Xiao*)
 - [[```79e5f203```](https://github.com/jina-ai/jina/commit/79e5f20328738d5c0ed960c21f79838e0a43cefe)] __-__ add test for unarydriver (*Han Xiao*)

### 🍹 Other Improvements

 - [[```8fc81fef```](https://github.com/jina-ai/jina/commit/8fc81fef46cfa5cd79c9403dbed28f9f60b88822)] __-__ hotfix new num_part algo (*Han Xiao*)
 - [[```8f73cba3```](https://github.com/jina-ai/jina/commit/8f73cba3c627143ea973fb3d28b9d04b640821b2)] __-__ update copyright header (*Jina Dev Bot*)
 - [[```8d428d19```](https://github.com/jina-ai/jina/commit/8d428d19b10e0fd07e136086b3ea7ceae45194bd)] __-__ __docs__: update TOC (*Jina Dev Bot*)
 - [[```a2ccb20c```](https://github.com/jina-ai/jina/commit/a2ccb20cbb1ef6084050b162b8b986c055b5e48c)] __-__ __version__: bumping version to 0.2.3 (*Jina Dev Bot*)
 - [[```a704586a```](https://github.com/jina-ai/jina/commit/a704586a48adc32c2146b73dfe92b10565b7f1dd)] __-__ __version__: bumping version to 0.2.2 (*Jina Dev Bot*)
 - [[```e6ba1682```](https://github.com/jina-ai/jina/commit/e6ba1682a69a2d40c9198f5789e7866f282f37bb)] __-__ __version__: bumping version to 0.2.1 (*Jina Dev Bot*)
 - [[```b72ad858```](https://github.com/jina-ai/jina/commit/b72ad858744a0314facbaed27491befdb8dcd3c2)] __-__ hotfix release 0.2.0 (*Han Xiao*)
 - [[```25d5797f```](https://github.com/jina-ai/jina/commit/25d5797fa995bee3966686bcd34434d0a87cc342)] __-__ release 0.2.0 (*Han Xiao*)
 - [[```ff63c7fc```](https://github.com/jina-ai/jina/commit/ff63c7fc18019332207540f397daf5b950dc106d)] __-__ __version__: bumping version to 0.1.15 (*Jina Dev Bot*)
 - [[```97403ab2```](https://github.com/jina-ai/jina/commit/97403ab2847f8670b8c888a553a369f057563b14)] __-__ hotfix for pokedex (*Han Xiao*)

## Release Note (`0.2.4`)

> Release time: 2020-06-10 18:52:20



🙇 We'd like to thank all contributors for this new release! In particular,
 Han Xiao,  YueLiu-jina,  Jina Dev Bot,  boussoffara,  fhaase2,  joaopalotti@gmail.com,  redram,  Frederic Haase,  Nan Wang,  🙇


### 🆕 New Features

 - [[```0c70bec9```](https://github.com/jina-ai/jina/commit/0c70bec998c6e1c10f90127b949c855440603174)] __-__ __helloworld__: add option to change logserver (*joaopalotti@gmail.com*)
 - [[```5a54bb86```](https://github.com/jina-ai/jina/commit/5a54bb8674bbed45156fa08b3c11d255a0202b93)] __-__ multi-field search (*Han Xiao*)
 - [[```699ac0aa```](https://github.com/jina-ai/jina/commit/699ac0aa895bd7fe9b922c8cc8e76a473c656d89)] __-__ __gateway__: add convert driver to the gateway (*Han Xiao*)
 - [[```a16277ef```](https://github.com/jina-ai/jina/commit/a16277efbf96362503e9c77a8beab65666103722)] __-__ __flow__: ingest by lines (*Han Xiao*)
 - [[```d0705377```](https://github.com/jina-ai/jina/commit/d07053774dd9b010bc7542f6dcd20b2ed5e2f957)] __-__ __encoders__: add spectral audio encoders (*redram*)
 - [[```5475eef0```](https://github.com/jina-ai/jina/commit/5475eef0d8db0458afa64464f78a5b801e8b7d72)] __-__ __logging__: use gevent as logging server (*fhaase2*)
 - [[```2fa5f458```](https://github.com/jina-ai/jina/commit/2fa5f4587135286a24af193ea7091a4e4ed07cc1)] __-__ __crafters__: update SlidingWindowSegmenter for nlp (*fhaase2*)
 - [[```401faab7```](https://github.com/jina-ai/jina/commit/401faab7f7f9465264aa20352a237615e9864a34)] __-__ __driver__: add override as an option to the driver (*Han Xiao*)
 - [[```c380214c```](https://github.com/jina-ai/jina/commit/c380214c5c45d976b37dd2927a9b64d1854d87da)] __-__ __crafters__: fix docstring for SlidingWindowSegmenter (*fhaase2*)
 - [[```c6ef697b```](https://github.com/jina-ai/jina/commit/c6ef697b5b21805b328228eded0a41d5011dff08)] __-__ __crafters__: add SlidingWindowSegmenter for nlp (*Frederic Haase*)
 - [[```5ecb5d14```](https://github.com/jina-ai/jina/commit/5ecb5d147122a847ae471d9600773f9ce99bdabb)] __-__ __crafter__: make uri written lazy (*Han Xiao*)
 - [[```7146c66d```](https://github.com/jina-ai/jina/commit/7146c66de8e9477f9d819b31dd9d73a0a3b14553)] __-__ clean up (*Nan Wang*)
 - [[```a88c9719```](https://github.com/jina-ai/jina/commit/a88c9719eac68beba3be854ea4b2191366c2da0f)] __-__ update the abstract (*Nan Wang*)
 - [[```b932c744```](https://github.com/jina-ai/jina/commit/b932c744d66c5299981609bfedcc9120262ed5ac)] __-__ update the flow diagram (*Nan Wang*)
 - [[```c48cd974```](https://github.com/jina-ai/jina/commit/c48cd974fc4a464a45c750198efd5b6988cd1a08)] __-__ add an example for the Specification (*Nan Wang*)
 - [[```ece5e21a```](https://github.com/jina-ai/jina/commit/ece5e21a7154355dd305a004c538c42bacfa1b4c)] __-__ refactor the design (*Nan Wang*)
 - [[```f092fe95```](https://github.com/jina-ai/jina/commit/f092fe953924a2fd4d285683c0f543703b37bb73)] __-__ refactoring the overall design (*Nan Wang*)
 - [[```1875eaff```](https://github.com/jina-ai/jina/commit/1875eaffbdb01e88c319c5d965520ab2af071adf)] __-__ __client__: add input function sugar (*Han Xiao*)
 - [[```15cbac1d```](https://github.com/jina-ai/jina/commit/15cbac1dcfcf063e7d088e6750ffe27ddf6ee993)] __-__ __crafters__: add audio crafters (*redram*)
 - [[```5302c162```](https://github.com/jina-ai/jina/commit/5302c162431127690e2bfc03035a3991e00efb7e)] __-__ fix typos (*Nan Wang*)
 - [[```11e9e059```](https://github.com/jina-ai/jina/commit/11e9e059fed854042ba9f09023258bd77fc2f6db)] __-__ add the 1st draft for JEP-3 (*Nan Wang*)
 - [[```9dfe9188```](https://github.com/jina-ai/jina/commit/9dfe9188d8df75cf3fa1220e86d064be1cbd21df)] __-__ __crafter__: add buffer, data_uri, file_path convert (*Han Xiao*)
 - [[```c2d3e819```](https://github.com/jina-ai/jina/commit/c2d3e8199ff38e85754b45d2fca96b28d72a5f8a)] __-__ __proto__: add mime_type to proto (*Han Xiao*)

### 🐞 Bug fixes

 - [[```660bd8be```](https://github.com/jina-ai/jina/commit/660bd8be715adec4b082191291d727a8b8f06ad5)] __-__ __crafter__: image reader (*Han Xiao*)
 - [[```ecf1321f```](https://github.com/jina-ai/jina/commit/ecf1321f1bd48f3d13486becc7c76f89486e09cd)] __-__ __clients__: update docstring in clients (*YueLiu-jina*)
 - [[```76059773```](https://github.com/jina-ai/jina/commit/760597737557bce10b3df4804fcc6870c71a1f28)] __-__ logic on set reducing-yaml-path (*Han Xiao*)
 - [[```a660a5ba```](https://github.com/jina-ai/jina/commit/a660a5bafd1ed23d6d3f549602ae2e003016268c)] __-__ hide num_part and set default to 0 (*Han Xiao*)
 - [[```2e7a4043```](https://github.com/jina-ai/jina/commit/2e7a40438991abd890c0f40ed679bcb0c21e760f)] __-__ __encoder__: fix embeds returns (*Han Xiao*)
 - [[```59c6175b```](https://github.com/jina-ai/jina/commit/59c6175b543b7f47c84f5c2ed3bfac14548dad67)] __-__ __encoder__: remove np array convert (*Han Xiao*)
 - [[```39a97c73```](https://github.com/jina-ai/jina/commit/39a97c73ebf6a9e643dc8eea221286181480d75e)] __-__ pb indexer flush (*Han Xiao*)
 - [[```c48b56fd```](https://github.com/jina-ai/jina/commit/c48b56fdd4e8e3ff280369bcce76df80023aad24)] __-__ __docs__: suggestions for the flow docs (*joaopalotti@gmail.com*)
 - [[```aaa3a10f```](https://github.com/jina-ai/jina/commit/aaa3a10f181cb35e65ebe21caf7db6961934fa65)] __-__ rename default yaml for pbindex (*Han Xiao*)
 - [[```4b3753af```](https://github.com/jina-ai/jina/commit/4b3753af08e30ba9ccadd53f2fcd3f191f268f49)] __-__ __docs__: fixed minor typos in jina&#39;s 101 page (*joaopalotti@gmail.com*)
 - [[```93a91b57```](https://github.com/jina-ai/jina/commit/93a91b578acd249095e95940d51ff46175143295)] __-__ __flow__: update docstring in flow (*YueLiu-jina*)
 - [[```aa8d5183```](https://github.com/jina-ai/jina/commit/aa8d51839f0a79366e99c3301cc34eadada9c775)] __-__ __crafter__: fix args of the crafter (*Han Xiao*)
 - [[```8c04c14d```](https://github.com/jina-ai/jina/commit/8c04c14d2960196e1a7e0ee78a72ef4a77c210e5)] __-__ __cli__: update CLI autocomplete (*Han Xiao*)
 - [[```63a58484```](https://github.com/jina-ai/jina/commit/63a584846594b15cebec93fe5f584e0c0939f805)] __-__ __crafter__: fix type hinting for numeric crafter (*redram*)
 - [[```3b83bad1```](https://github.com/jina-ai/jina/commit/3b83bad1fd3b6378073e06947b3a56df2955d66c)] __-__ __crafter__: fix length in chunks of jieba crafter (*redram*)
 - [[```963ea7fb```](https://github.com/jina-ai/jina/commit/963ea7fbcd4b51e6dc0b596feaad2e82e0294cfd)] __-__ __client__: fix mime_type warning (*Han Xiao*)
 - [[```b7e472e2```](https://github.com/jina-ai/jina/commit/b7e472e22eb2a35e850da000d62b9492e3c0dac0)] __-__ __crafter__: fix content read when doc is pb already (*Han Xiao*)
 - [[```276e1420```](https://github.com/jina-ai/jina/commit/276e1420bfddbb2f881a7a18659a5d716b3deff9)] __-__ fix typo in tests (*Han Xiao*)

### 🚧 Code Refactoring

 - [[```92b491c0```](https://github.com/jina-ai/jina/commit/92b491c07e4a5a7dc6ce7e2356b866395ccc0e60)] __-__ __flow__: refactor build inplace param (*fhaase2*)
 - [[```d045ca07```](https://github.com/jina-ai/jina/commit/d045ca07c9f33a7f37483d6e59c1d850e95c6c85)] __-__ move num_part from args to proto (*Han Xiao*)
 - [[```e28a5ba5```](https://github.com/jina-ai/jina/commit/e28a5ba556e3daf701cde510da1fc5bd2bb62867)] __-__ __driver__: move convert crafter to driver (*Han Xiao*)
 - [[```66dfe75d```](https://github.com/jina-ai/jina/commit/66dfe75dc9a07bc687202da7ffcdffc279ae5115)] __-__ __proto__: add doc-level uri out of oneof content (*Han Xiao*)
 - [[```9de7dfd5```](https://github.com/jina-ai/jina/commit/9de7dfd5613b6f304d3f707d2fc2c76338b10e7c)] __-__ make BaseRanker abstract (*Han Xiao*)
 - [[```36efe799```](https://github.com/jina-ai/jina/commit/36efe79965af82bdcb72709c70d7490a8b5eba24)] __-__ __crafter__: remove unnecessary set (*Han Xiao*)
 - [[```0d69a09f```](https://github.com/jina-ai/jina/commit/0d69a09f84124ec7cfa2fd0a0610d3c3ba520147)] __-__ merge with master (*Han Xiao*)
 - [[```a39371f7```](https://github.com/jina-ai/jina/commit/a39371f750a5172dd9a8a3fbb5eb3bf2c941a7b7)] __-__ __crafter__: move mime type detect to driver (*Han Xiao*)

### 📗 Documentation

 - [[```b2cec94b```](https://github.com/jina-ai/jina/commit/b2cec94b14c58a9d4217f36cc89bd6b7775e4f85)] __-__ add arabic 101 link (*boussoffara*)
 - [[```ad97be6f```](https://github.com/jina-ai/jina/commit/ad97be6f567fcd20afe8b9b072f01aa0bcc85b9c)] __-__ __101 ar__: added arabic translation to jina 101 (*boussoffara*)
 - [[```8e9bff43```](https://github.com/jina-ai/jina/commit/8e9bff43d6329679e7e2cfe6f3767f0ef791e284)] __-__ remove whitespace and fix typo  chapter io (*Frederic Haase*)
 - [[```08ff87dd```](https://github.com/jina-ai/jina/commit/08ff87dda239177fb7396a0511cde7411763a5ed)] __-__ added support to the Portuguese language for 101 (*joaopalotti@gmail.com*)
 - [[```774e4757```](https://github.com/jina-ai/jina/commit/774e4757522c57eea96eff0e4e13d4bcf59f5ece)] __-__ add google bit model tutorial (*Han Xiao*)

### 🏁 Unit Test and CICD

 - [[```8dae4456```](https://github.com/jina-ai/jina/commit/8dae445609de447234f0ec891a7571813d97a623)] __-__ add a test for numpy indexing (*Han Xiao*)
 - [[```79e5f203```](https://github.com/jina-ai/jina/commit/79e5f20328738d5c0ed960c21f79838e0a43cefe)] __-__ add test for unarydriver (*Han Xiao*)

### 🍹 Other Improvements

 - [[```dde1cd51```](https://github.com/jina-ai/jina/commit/dde1cd51fd2e31e5f609a539811350fcb60a0904)] __-__ hotfix image reader (*Han Xiao*)
 - [[```baa7ef93```](https://github.com/jina-ai/jina/commit/baa7ef93e76a96b65b5166ba34678f30509b55e2)] __-__ fix format (*Han Xiao*)
 - [[```0a9c30e6```](https://github.com/jina-ai/jina/commit/0a9c30e6ca47cba30ed3d5017961af302f83472a)] __-__ Update README.md (*Han Xiao*)
 - [[```3773f9ec```](https://github.com/jina-ai/jina/commit/3773f9ec8a72a90552b74f00728aa8b4222ba3dc)] __-__ __readme__: add start from cookiecutter template (*Han Xiao*)
 - [[```5ae682a6```](https://github.com/jina-ai/jina/commit/5ae682a62885f90134daa26666f6643f0b9bf01c)] __-__ fix format in readme (*Han Xiao*)
 - [[```b28bfc48```](https://github.com/jina-ai/jina/commit/b28bfc48cc820063a8e9aab2397a093035431347)] __-__ __docs__: update TOC (*Jina Dev Bot*)
 - [[```7136d6b4```](https://github.com/jina-ai/jina/commit/7136d6b41584348fd2a16d008ce2989f38dc27ed)] __-__ __version__: bumping version to 0.2.4 (*Jina Dev Bot*)
 - [[```8f73cba3```](https://github.com/jina-ai/jina/commit/8f73cba3c627143ea973fb3d28b9d04b640821b2)] __-__ update copyright header (*Jina Dev Bot*)
 - [[```a2ccb20c```](https://github.com/jina-ai/jina/commit/a2ccb20cbb1ef6084050b162b8b986c055b5e48c)] __-__ __version__: bumping version to 0.2.3 (*Jina Dev Bot*)
 - [[```a704586a```](https://github.com/jina-ai/jina/commit/a704586a48adc32c2146b73dfe92b10565b7f1dd)] __-__ __version__: bumping version to 0.2.2 (*Jina Dev Bot*)
 - [[```e6ba1682```](https://github.com/jina-ai/jina/commit/e6ba1682a69a2d40c9198f5789e7866f282f37bb)] __-__ __version__: bumping version to 0.2.1 (*Jina Dev Bot*)
 - [[```b72ad858```](https://github.com/jina-ai/jina/commit/b72ad858744a0314facbaed27491befdb8dcd3c2)] __-__ hotfix release 0.2.0 (*Han Xiao*)
 - [[```25d5797f```](https://github.com/jina-ai/jina/commit/25d5797fa995bee3966686bcd34434d0a87cc342)] __-__ release 0.2.0 (*Han Xiao*)
 - [[```ff63c7fc```](https://github.com/jina-ai/jina/commit/ff63c7fc18019332207540f397daf5b950dc106d)] __-__ __version__: bumping version to 0.1.15 (*Jina Dev Bot*)
 - [[```97403ab2```](https://github.com/jina-ai/jina/commit/97403ab2847f8670b8c888a553a369f057563b14)] __-__ hotfix for pokedex (*Han Xiao*)

## Release Note (`0.2.5`)

> Release time: 2020-06-11 20:14:36



🙇 We'd like to thank all contributors for this new release! In particular,
 Han Xiao,  Jina Dev Bot,  🙇


### 🆕 New Features

 - [[```52d0bbe7```](https://github.com/jina-ai/jina/commit/52d0bbe73ff1bc652211ffd1e88f4818b0f32388)] __-__ __indexer__: add binary KVIndexer with better perf (*Han Xiao*)

### 🚧 Code Refactoring

 - [[```86a625d7```](https://github.com/jina-ai/jina/commit/86a625d7cf1814abdb180326d0b059609f3bc27c)] __-__ __leveldb__: fix to new basepbindexer (*Han Xiao*)

### 📗 Documentation

 - [[```2aa59bd4```](https://github.com/jina-ai/jina/commit/2aa59bd4693d97f64fa30ecf86a34c91c92ddbdb)] __-__ add explain on JINA_BINARY_DELIMITER (*Han Xiao*)

### 🍹 Other Improvements

 - [[```2ff9bbad```](https://github.com/jina-ai/jina/commit/2ff9bbad79c485aaa46061d05e5be8500c0520a6)] __-__ hotfix improved chunkpbindexer (*Han Xiao*)
 - [[```352434dd```](https://github.com/jina-ai/jina/commit/352434dd2ffd6db684c23b0c9572a6008b5b2bc1)] __-__ __docs__: update TOC (*Jina Dev Bot*)
 - [[```f43d7563```](https://github.com/jina-ai/jina/commit/f43d7563c7488e5e471328e58e368388892e3d68)] __-__ __version__: bumping version to 0.2.5 (*Jina Dev Bot*)

## Release Note (`0.2.6`)

> Release time: 2020-06-12 15:58:02



🙇 We'd like to thank all contributors for this new release! In particular,
 Jina Dev Bot,  fhaase2,  Han Xiao,  Nan Wang,  redram,  joaopalotti@gmail.com,  🙇


### 🆕 New Features

 - [[```249201aa```](https://github.com/jina-ai/jina/commit/249201aa590916e32b1068893d1092b1692e2ab1)] __-__ restore the unittests (*Nan Wang*)
 - [[```71a2023c```](https://github.com/jina-ai/jina/commit/71a2023cd7a3185fc34730cf644aea6106e87bd1)] __-__ __encoder__: add wav2vec speech encoder (*redram*)
 - [[```7146c66d```](https://github.com/jina-ai/jina/commit/7146c66de8e9477f9d819b31dd9d73a0a3b14553)] __-__ clean up (*Nan Wang*)
 - [[```a88c9719```](https://github.com/jina-ai/jina/commit/a88c9719eac68beba3be854ea4b2191366c2da0f)] __-__ update the abstract (*Nan Wang*)
 - [[```b932c744```](https://github.com/jina-ai/jina/commit/b932c744d66c5299981609bfedcc9120262ed5ac)] __-__ update the flow diagram (*Nan Wang*)
 - [[```c48cd974```](https://github.com/jina-ai/jina/commit/c48cd974fc4a464a45c750198efd5b6988cd1a08)] __-__ add an example for the Specification (*Nan Wang*)
 - [[```ece5e21a```](https://github.com/jina-ai/jina/commit/ece5e21a7154355dd305a004c538c42bacfa1b4c)] __-__ refactor the design (*Nan Wang*)
 - [[```f092fe95```](https://github.com/jina-ai/jina/commit/f092fe953924a2fd4d285683c0f543703b37bb73)] __-__ refactoring the overall design (*Nan Wang*)
 - [[```1875eaff```](https://github.com/jina-ai/jina/commit/1875eaffbdb01e88c319c5d965520ab2af071adf)] __-__ __client__: add input function sugar (*Han Xiao*)
 - [[```15cbac1d```](https://github.com/jina-ai/jina/commit/15cbac1dcfcf063e7d088e6750ffe27ddf6ee993)] __-__ __crafters__: add audio crafters (*redram*)
 - [[```5302c162```](https://github.com/jina-ai/jina/commit/5302c162431127690e2bfc03035a3991e00efb7e)] __-__ fix typos (*Nan Wang*)
 - [[```11e9e059```](https://github.com/jina-ai/jina/commit/11e9e059fed854042ba9f09023258bd77fc2f6db)] __-__ add the 1st draft for JEP-3 (*Nan Wang*)
 - [[```9dfe9188```](https://github.com/jina-ai/jina/commit/9dfe9188d8df75cf3fa1220e86d064be1cbd21df)] __-__ __crafter__: add buffer, data_uri, file_path convert (*Han Xiao*)
 - [[```c2d3e819```](https://github.com/jina-ai/jina/commit/c2d3e8199ff38e85754b45d2fca96b28d72a5f8a)] __-__ __proto__: add mime_type to proto (*Han Xiao*)

### 🐞 Bug fixes

 - [[```f1530791```](https://github.com/jina-ai/jina/commit/f1530791fd14e466a852e1fa01f9bc3d06f04568)] __-__ debug the unittest failures (*Nan Wang*)
 - [[```63a58484```](https://github.com/jina-ai/jina/commit/63a584846594b15cebec93fe5f584e0c0939f805)] __-__ __crafter__: fix type hinting for numeric crafter (*redram*)
 - [[```3b83bad1```](https://github.com/jina-ai/jina/commit/3b83bad1fd3b6378073e06947b3a56df2955d66c)] __-__ __crafter__: fix length in chunks of jieba crafter (*redram*)
 - [[```963ea7fb```](https://github.com/jina-ai/jina/commit/963ea7fbcd4b51e6dc0b596feaad2e82e0294cfd)] __-__ __client__: fix mime_type warning (*Han Xiao*)
 - [[```b7e472e2```](https://github.com/jina-ai/jina/commit/b7e472e22eb2a35e850da000d62b9492e3c0dac0)] __-__ __crafter__: fix content read when doc is pb already (*Han Xiao*)
 - [[```276e1420```](https://github.com/jina-ai/jina/commit/276e1420bfddbb2f881a7a18659a5d716b3deff9)] __-__ fix typo in tests (*Han Xiao*)

### 🚧 Code Refactoring

 - [[```7239d6ab```](https://github.com/jina-ai/jina/commit/7239d6abc05c18a664bf92d3163462312e259dd1)] __-__ string formatting (*fhaase2*)
 - [[```9de7dfd5```](https://github.com/jina-ai/jina/commit/9de7dfd5613b6f304d3f707d2fc2c76338b10e7c)] __-__ make BaseRanker abstract (*Han Xiao*)
 - [[```36efe799```](https://github.com/jina-ai/jina/commit/36efe79965af82bdcb72709c70d7490a8b5eba24)] __-__ __crafter__: remove unnecessary set (*Han Xiao*)
 - [[```0d69a09f```](https://github.com/jina-ai/jina/commit/0d69a09f84124ec7cfa2fd0a0610d3c3ba520147)] __-__ merge with master (*Han Xiao*)
 - [[```a39371f7```](https://github.com/jina-ai/jina/commit/a39371f750a5172dd9a8a3fbb5eb3bf2c941a7b7)] __-__ __crafter__: move mime type detect to driver (*Han Xiao*)

### 📗 Documentation

 - [[```08ff87dd```](https://github.com/jina-ai/jina/commit/08ff87dda239177fb7396a0511cde7411763a5ed)] __-__ added support to the Portuguese language for 101 (*joaopalotti@gmail.com*)
 - [[```774e4757```](https://github.com/jina-ai/jina/commit/774e4757522c57eea96eff0e4e13d4bcf59f5ece)] __-__ add google bit model tutorial (*Han Xiao*)

### 🏁 Unit Test and CICD

 - [[```87d90768```](https://github.com/jina-ai/jina/commit/87d907684ac623ad09a72616e4bbd3e230b7f464)] __-__ fix cyclic imports (*Han Xiao*)
 - [[```8dae4456```](https://github.com/jina-ai/jina/commit/8dae445609de447234f0ec891a7571813d97a623)] __-__ add a test for numpy indexing (*Han Xiao*)
 - [[```79e5f203```](https://github.com/jina-ai/jina/commit/79e5f20328738d5c0ed960c21f79838e0a43cefe)] __-__ add test for unarydriver (*Han Xiao*)

### 🍹 Other Improvements

 - [[```f92a914e```](https://github.com/jina-ai/jina/commit/f92a914ec260729123ad4783fc4223618db7e6cb)] __-__ update copyright header (*Jina Dev Bot*)
 - [[```ccc7f4be```](https://github.com/jina-ai/jina/commit/ccc7f4be6bbc3dee90f41c304b50f90a21707d1e)] __-__ __docs__: update TOC (*Jina Dev Bot*)
 - [[```ffa9397b```](https://github.com/jina-ai/jina/commit/ffa9397b028aba44f7f2c2250fbaacdbb37e11e6)] __-__ __version__: bumping version to 0.2.6 (*Jina Dev Bot*)
 - [[```f43d7563```](https://github.com/jina-ai/jina/commit/f43d7563c7488e5e471328e58e368388892e3d68)] __-__ __version__: bumping version to 0.2.5 (*Jina Dev Bot*)
 - [[```dde1cd51```](https://github.com/jina-ai/jina/commit/dde1cd51fd2e31e5f609a539811350fcb60a0904)] __-__ hotfix image reader (*Han Xiao*)
 - [[```a704586a```](https://github.com/jina-ai/jina/commit/a704586a48adc32c2146b73dfe92b10565b7f1dd)] __-__ __version__: bumping version to 0.2.2 (*Jina Dev Bot*)
 - [[```e6ba1682```](https://github.com/jina-ai/jina/commit/e6ba1682a69a2d40c9198f5789e7866f282f37bb)] __-__ __version__: bumping version to 0.2.1 (*Jina Dev Bot*)
 - [[```b72ad858```](https://github.com/jina-ai/jina/commit/b72ad858744a0314facbaed27491befdb8dcd3c2)] __-__ hotfix release 0.2.0 (*Han Xiao*)
 - [[```25d5797f```](https://github.com/jina-ai/jina/commit/25d5797fa995bee3966686bcd34434d0a87cc342)] __-__ release 0.2.0 (*Han Xiao*)
 - [[```ff63c7fc```](https://github.com/jina-ai/jina/commit/ff63c7fc18019332207540f397daf5b950dc106d)] __-__ __version__: bumping version to 0.1.15 (*Jina Dev Bot*)
 - [[```97403ab2```](https://github.com/jina-ai/jina/commit/97403ab2847f8670b8c888a553a369f057563b14)] __-__ hotfix for pokedex (*Han Xiao*)

## Release Note (`0.2.7`)

> Release time: 2020-06-15 22:01:52



🙇 We'd like to thank all contributors for this new release! In particular,
 Han Xiao,  Jina Dev Bot,  Rutuja Surve,  redram,  fhaase2,  🙇


### 🆕 New Features

 - [[```0c0c8fef```](https://github.com/jina-ai/jina/commit/0c0c8fefed3fc2005cb1ffd8c589e39d75faabcf)] __-__ __proto__: add details to error status (*Han Xiao*)
 - [[```08e9ddee```](https://github.com/jina-ai/jina/commit/08e9ddee3fd1facf5b1b0503fb70520ef64511aa)] __-__ __peapod__: add function to propagate error message through workflow (*Rutuja Surve*)
 - [[```6dcdd488```](https://github.com/jina-ai/jina/commit/6dcdd48862049ed3fe8b0cfe3bb671e6f0b77467)] __-__ add if expr to basedriver (*Han Xiao*)
 - [[```29aef4e3```](https://github.com/jina-ai/jina/commit/29aef4e30493d84e7332042b3ba674dba47752bf)] __-__ __encoder__: improve wav2vec encoder with signal resampling (*redram*)

### 🐞 Bug fixes

 - [[```46d4f454```](https://github.com/jina-ai/jina/commit/46d4f45458190d9f1e70efc47af5c2acbedffef7)] __-__ __proto__: move status outside of envelope (*Han Xiao*)
 - [[```633b92bb```](https://github.com/jina-ai/jina/commit/633b92bbb55129a58d85ba37550bb0c4c9d568dc)] __-__ __logging__: profile and log streams non-blocking (*fhaase2*)

### 🚧 Code Refactoring

 - [[```74062a62```](https://github.com/jina-ai/jina/commit/74062a6248c6f7ba0806292fc9f3e204aea430df)] __-__ __except__: reorganize the excepts (*Han Xiao*)
 - [[```b12f70a3```](https://github.com/jina-ai/jina/commit/b12f70a35394027f172de151380f4a9949de3f07)] __-__ __pea__: improve error catch logic (*Han Xiao*)
 - [[```aca19304```](https://github.com/jina-ai/jina/commit/aca19304dd322090b82b6b07db5f24af173a591b)] __-__ __pea__: improve error catching logics (*Han Xiao*)
 - [[```ca83488e```](https://github.com/jina-ai/jina/commit/ca83488e4f9356b75c06f47411bed92c6a3ac495)] __-__ __crafter__: extract set_chunk method (*Han Xiao*)

### 📗 Documentation

 - [[```09f4c37d```](https://github.com/jina-ai/jina/commit/09f4c37d45462cfc9f237c84ba21e5c6a0a1d601)] __-__ __driver__: add if to docstring (*Han Xiao*)

### 🍹 Other Improvements

 - [[```9ea6ca96```](https://github.com/jina-ai/jina/commit/9ea6ca96b1d48540b404a7a78c3fe0d08139d217)] __-__ hotfix error catching (*Han Xiao*)
 - [[```0c573044```](https://github.com/jina-ai/jina/commit/0c573044b9b229b5e6ad1f5688fb9f0b16339e46)] __-__ update copyright header (*Jina Dev Bot*)
 - [[```0fc81f80```](https://github.com/jina-ai/jina/commit/0fc81f809114699a7dd35b13ce0e90b8f944afd8)] __-__ __docs__: update TOC (*Jina Dev Bot*)
 - [[```ca6ac545```](https://github.com/jina-ai/jina/commit/ca6ac545937521b1e499e15b7073ee33a3b4b3de)] __-__ __version__: bumping version to 0.2.7 (*Jina Dev Bot*)
<|MERGE_RESOLUTION|>--- conflicted
+++ resolved
@@ -74,10 +74,8 @@
 - [Release Note (`0.2.4`)](#release-note-024)
 - [Release Note (`0.2.5`)](#release-note-025)
 - [Release Note (`0.2.6`)](#release-note-026)
-<<<<<<< HEAD
-=======
 - [Release Note (`0.2.7`)](#release-note-027)
->>>>>>> a94896e0
+
 
 <!-- END doctoc generated TOC please keep comment here to allow auto update -->
 
