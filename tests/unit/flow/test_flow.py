import os
import time
import unittest
from time import sleep

import pytest
import requests

from jina import JINA_GLOBAL
from jina.enums import FlowOptimizeLevel, SocketType
from jina.flow import Flow
from jina.main.checker import NetworkChecker
from jina.main.parser import set_pea_parser, set_ping_parser
from jina.main.parser import set_pod_parser
from jina.peapods.pea import BasePea
from jina.peapods.pod import BasePod
from tests import JinaTestCase, random_docs

cur_dir = os.path.dirname(os.path.abspath(__file__))


class FlowTestCase(JinaTestCase):

    def test_ping(self):
        a1 = set_pea_parser().parse_args([])
        a2 = set_ping_parser().parse_args(['0.0.0.0', str(a1.port_ctrl), '--print-response'])
        a3 = set_ping_parser().parse_args(['0.0.0.1', str(a1.port_ctrl), '--timeout', '1000'])

        with self.assertRaises(SystemExit) as cm:
            with BasePea(a1):
                NetworkChecker(a2)

        self.assertEqual(cm.exception.code, 0)

        # test with bad addresss
        with self.assertRaises(SystemExit) as cm:
            with BasePea(a1):
                NetworkChecker(a3)

        self.assertEqual(cm.exception.code, 1)

    def test_flow_with_jump(self):
        f = (Flow().add(name='r1', uses='_forward')
             .add(name='r2', uses='_forward')
             .add(name='r3', uses='_forward', needs='r1')
             .add(name='r4', uses='_forward', needs='r2')
             .add(name='r5', uses='_forward', needs='r3')
             .add(name='r6', uses='_forward', needs='r4')
             .add(name='r8', uses='_forward', needs='r6')
             .add(name='r9', uses='_forward', needs='r5')
             .add(name='r10', uses='_merge', needs=['r9', 'r8']))

        with f:
            f.dry_run()

        node = f._pod_nodes['gateway']
        self.assertEqual(node.head_args.socket_in, SocketType.PULL_CONNECT)
        self.assertEqual(node.tail_args.socket_out, SocketType.PUSH_CONNECT)

        node = f._pod_nodes['r1']
        self.assertEqual(node.head_args.socket_in, SocketType.PULL_BIND)
        self.assertEqual(node.tail_args.socket_out, SocketType.PUB_BIND)

        node = f._pod_nodes['r2']
        self.assertEqual(node.head_args.socket_in, SocketType.SUB_CONNECT)
        self.assertEqual(node.tail_args.socket_out, SocketType.PUSH_CONNECT)

        node = f._pod_nodes['r3']
        self.assertEqual(node.head_args.socket_in, SocketType.SUB_CONNECT)
        self.assertEqual(node.tail_args.socket_out, SocketType.PUSH_CONNECT)

        node = f._pod_nodes['r4']
        self.assertEqual(node.head_args.socket_in, SocketType.PULL_BIND)
        self.assertEqual(node.tail_args.socket_out, SocketType.PUSH_CONNECT)

        node = f._pod_nodes['r5']
        self.assertEqual(node.head_args.socket_in, SocketType.PULL_BIND)
        self.assertEqual(node.tail_args.socket_out, SocketType.PUSH_CONNECT)

        node = f._pod_nodes['r6']
        self.assertEqual(node.head_args.socket_in, SocketType.PULL_BIND)
        self.assertEqual(node.tail_args.socket_out, SocketType.PUSH_CONNECT)

        node = f._pod_nodes['r8']
        self.assertEqual(node.head_args.socket_in, SocketType.PULL_BIND)
        self.assertEqual(node.tail_args.socket_out, SocketType.PUSH_CONNECT)

        node = f._pod_nodes['r9']
        self.assertEqual(node.head_args.socket_in, SocketType.PULL_BIND)
        self.assertEqual(node.tail_args.socket_out, SocketType.PUSH_CONNECT)

        node = f._pod_nodes['r10']
        self.assertEqual(node.head_args.socket_in, SocketType.PULL_BIND)
        self.assertEqual(node.tail_args.socket_out, SocketType.PUSH_BIND)

        for name, node in f._pod_nodes.items():
            self.assertEqual(node.peas_args['peas'][0], node.head_args)
            self.assertEqual(node.peas_args['peas'][0], node.tail_args)

        f.save_config('tmp.yml')
        Flow.load_config('tmp.yml')

        with Flow.load_config('tmp.yml') as fl:
            fl.dry_run()

        self.add_tmpfile('tmp.yml')

    def test_simple_flow(self):
        bytes_gen = (b'aaa' for _ in range(10))

        def bytes_fn():
            for _ in range(100):
                yield b'aaa'

        f = (Flow()
             .add(uses='_forward'))

        with f:
            f.index(input_fn=bytes_gen)

        with f:
            f.index(input_fn=bytes_fn)

        with f:
            f.index(input_fn=bytes_fn)
            f.index(input_fn=bytes_fn)

        node = f._pod_nodes['gateway']
        self.assertEqual(node.head_args.socket_in, SocketType.PULL_CONNECT)
        self.assertEqual(node.tail_args.socket_out, SocketType.PUSH_CONNECT)

        node = f._pod_nodes['pod0']
        self.assertEqual(node.head_args.socket_in, SocketType.PULL_BIND)
        self.assertEqual(node.tail_args.socket_out, SocketType.PUSH_BIND)

        for name, node in f._pod_nodes.items():
            self.assertEqual(node.peas_args['peas'][0], node.head_args)
            self.assertEqual(node.peas_args['peas'][0], node.tail_args)

    def test_load_flow_from_yaml(self):
        with open(os.path.join(cur_dir, '../yaml/test-flow.yml')) as fp:
            a = Flow.load_config(fp)
            with open(os.path.join(cur_dir, '../yaml/swarm-out.yml'), 'w') as fp, a:
                a.to_swarm_yaml(fp)
            self.add_tmpfile(os.path.join(cur_dir, '../yaml/swarm-out.yml'))

    def test_flow_identical(self):
        with open(os.path.join(cur_dir, '../yaml/test-flow.yml')) as fp:
            a = Flow.load_config(fp)

        b = (Flow()
             .add(name='chunk_seg', replicas=3)
             .add(name='wqncode1', replicas=2)
             .add(name='encode2', replicas=2, needs='chunk_seg')
             .join(['wqncode1', 'encode2']))

        a.save_config('test2.yml')

        c = Flow.load_config('test2.yml')

        self.assertEqual(a, b)
        self.assertEqual(a, c)

        self.add_tmpfile('test2.yml')

        with a as f:
            node = f._pod_nodes['gateway']
            self.assertEqual(node.head_args.socket_in, SocketType.PULL_CONNECT)
            self.assertEqual(node.tail_args.socket_out, SocketType.PUSH_CONNECT)

            node = f._pod_nodes['chunk_seg']
            self.assertEqual(node.head_args.socket_in, SocketType.PULL_BIND)
            self.assertEqual(node.head_args.socket_out, SocketType.ROUTER_BIND)
            for arg in node.peas_args['peas']:
                self.assertEqual(arg.socket_in, SocketType.DEALER_CONNECT)
                self.assertEqual(arg.socket_out, SocketType.PUSH_CONNECT)
            self.assertEqual(node.tail_args.socket_in, SocketType.PULL_BIND)
            self.assertEqual(node.tail_args.socket_out, SocketType.PUB_BIND)

            node = f._pod_nodes['wqncode1']
            self.assertEqual(node.head_args.socket_in, SocketType.SUB_CONNECT)
            self.assertEqual(node.head_args.socket_out, SocketType.ROUTER_BIND)
            for arg in node.peas_args['peas']:
                self.assertEqual(arg.socket_in, SocketType.DEALER_CONNECT)
                self.assertEqual(arg.socket_out, SocketType.PUSH_CONNECT)
            self.assertEqual(node.tail_args.socket_in, SocketType.PULL_BIND)
            self.assertEqual(node.tail_args.socket_out, SocketType.PUSH_CONNECT)

            node = f._pod_nodes['encode2']
            self.assertEqual(node.head_args.socket_in, SocketType.SUB_CONNECT)
            self.assertEqual(node.head_args.socket_out, SocketType.ROUTER_BIND)
            for arg in node.peas_args['peas']:
                self.assertEqual(arg.socket_in, SocketType.DEALER_CONNECT)
                self.assertEqual(arg.socket_out, SocketType.PUSH_CONNECT)
            self.assertEqual(node.tail_args.socket_in, SocketType.PULL_BIND)
            self.assertEqual(node.tail_args.socket_out, SocketType.PUSH_CONNECT)

    def test_dryrun(self):
        f = (Flow()
             .add(name='dummyEncoder', uses=os.path.join(cur_dir, '../mwu-encoder/mwu_encoder.yml')))

        with f:
            f.dry_run()

    def test_pod_status(self):
        args = set_pod_parser().parse_args(['--replicas', '3'])
        with BasePod(args) as p:
            self.assertEqual(len(p.status), p.num_peas)
            for v in p.status:
                self.assertIsNotNone(v)

    def test_flow_no_container(self):
        f = (Flow()
             .add(name='dummyEncoder', uses=os.path.join(cur_dir, '../mwu-encoder/mwu_encoder.yml')))

        with f:
            f.index(input_fn=random_docs(10))

    def test_flow_yaml_dump(self):
        f = Flow(logserver_config=os.path.join(cur_dir, '../yaml/test-server-config.yml'),
                 optimize_level=FlowOptimizeLevel.IGNORE_GATEWAY,
                 no_gateway=True)
        f.save_config('test1.yml')

        fl = Flow.load_config('test1.yml')
        self.assertEqual(f.args.logserver_config, fl.args.logserver_config)
        self.assertEqual(f.args.optimize_level, fl.args.optimize_level)
        self.add_tmpfile('test1.yml')

    def test_flow_log_server(self):
        f = Flow.load_config(os.path.join(cur_dir, '../yaml/test_log_server.yml'))
        with f:
            self.assertTrue(hasattr(JINA_GLOBAL.logserver, 'ready'))

            # Ready endpoint
            a = requests.get(
                JINA_GLOBAL.logserver.address +
                '/status/ready',
                timeout=5)
            self.assertEqual(a.status_code, 200)

            # YAML endpoint
            a = requests.get(
                JINA_GLOBAL.logserver.address +
                '/data/yaml',
                timeout=5)
            self.assertTrue(a.text.startswith('!Flow'))
            self.assertEqual(a.status_code, 200)

            # Pod endpoint
            a = requests.get(
                JINA_GLOBAL.logserver.address +
                '/data/api/pod',
                timeout=5)
            self.assertTrue('pod' in a.json())
            self.assertEqual(a.status_code, 200)

            # Shutdown endpoint
            a = requests.get(
                JINA_GLOBAL.logserver.address +
                '/action/shutdown',
                timeout=5)
            self.assertEqual(a.status_code, 200)

            # Check ready endpoint after shutdown, check if server stopped
            with self.assertRaises(requests.exceptions.ConnectionError):
                a = requests.get(
                    JINA_GLOBAL.logserver.address +
                    '/status/ready',
                    timeout=5)

    def test_shards(self):
        f = Flow().add(name='doc_pb', uses=os.path.join(cur_dir, '../yaml/test-docpb.yml'), replicas=3,
                       separated_workspace=True)
        with f:
            f.index(input_fn=random_docs(1000), random_doc_id=False)
        with f:
            pass
        self.add_tmpfile('test-docshard-tmp')
        time.sleep(2)

<<<<<<< HEAD
    def test_shards_insufficient_data(self):
        """THIS IS SUPER IMPORTANT FOR TESTING SHARDS

        IF THIS FAILED, DONT IGNORE IT, DEBUG IT
        """
        index_docs = 3
        replicas = 4

        def validate(req):
            self.assertEqual(len(req.docs), 1)
            self.assertEqual(len(req.docs[0].topk_results), index_docs)

            for d in req.docs[0].topk_results:
                self.assertTrue(hasattr(d.match_doc, 'weight'))
                self.assertIsNotNone(d.match_doc.weight)
                self.assertEqual(d.match_doc.meta_info, b'hello world')

        f = Flow().add(name='doc_pb', uses=os.path.join(cur_dir, '../yaml/test-docpb.yml'), replicas=replicas,
                       separated_workspace=True)
        with f:
            f.index(input_fn=random_docs(index_docs), random_doc_id=False)

        time.sleep(2)
        with f:
            pass
        time.sleep(2)
        f = Flow().add(name='doc_pb', uses=os.path.join(cur_dir, '../yaml/test-docpb.yml'), replicas=replicas,
                       separated_workspace=True, polling='all', uses_reducing='_merge_topk_docs')
        with f:
            f.search(input_fn=random_queries(1, index_docs), random_doc_id=False, output_fn=validate,
                     callback_on_body=True)
        time.sleep(2)
        self.add_tmpfile('test-docshard-tmp')

=======
>>>>>>> 3b21955e
    def test_py_client(self):
        f = (Flow().add(name='r1', uses='_forward')
             .add(name='r2', uses='_forward')
             .add(name='r3', uses='_forward', needs='r1')
             .add(name='r4', uses='_forward', needs='r2')
             .add(name='r5', uses='_forward', needs='r3')
             .add(name='r6', uses='_forward', needs='r4')
             .add(name='r8', uses='_forward', needs='r6')
             .add(name='r9', uses='_forward', needs='r5')
             .add(name='r10', uses='_merge', needs=['r9', 'r8']))

        with f:
            f.dry_run()
            from jina.clients import py_client
            py_client(port_expose=f.port_expose, host=f.host).dry_run(as_request='index')

        with f:
            node = f._pod_nodes['gateway']
            self.assertEqual(node.head_args.socket_in, SocketType.PULL_CONNECT)
            self.assertEqual(node.tail_args.socket_out, SocketType.PUSH_CONNECT)

            node = f._pod_nodes['r1']
            self.assertEqual(node.head_args.socket_in, SocketType.PULL_BIND)
            self.assertEqual(node.tail_args.socket_out, SocketType.PUB_BIND)

            node = f._pod_nodes['r2']
            self.assertEqual(node.head_args.socket_in, SocketType.SUB_CONNECT)
            self.assertEqual(node.tail_args.socket_out, SocketType.PUSH_CONNECT)

            node = f._pod_nodes['r3']
            self.assertEqual(node.head_args.socket_in, SocketType.SUB_CONNECT)
            self.assertEqual(node.tail_args.socket_out, SocketType.PUSH_CONNECT)

            node = f._pod_nodes['r4']
            self.assertEqual(node.head_args.socket_in, SocketType.PULL_BIND)
            self.assertEqual(node.tail_args.socket_out, SocketType.PUSH_CONNECT)

            node = f._pod_nodes['r5']
            self.assertEqual(node.head_args.socket_in, SocketType.PULL_BIND)
            self.assertEqual(node.tail_args.socket_out, SocketType.PUSH_CONNECT)

            node = f._pod_nodes['r6']
            self.assertEqual(node.head_args.socket_in, SocketType.PULL_BIND)
            self.assertEqual(node.tail_args.socket_out, SocketType.PUSH_CONNECT)

            node = f._pod_nodes['r8']
            self.assertEqual(node.head_args.socket_in, SocketType.PULL_BIND)
            self.assertEqual(node.tail_args.socket_out, SocketType.PUSH_CONNECT)

            node = f._pod_nodes['r9']
            self.assertEqual(node.head_args.socket_in, SocketType.PULL_BIND)
            self.assertEqual(node.tail_args.socket_out, SocketType.PUSH_CONNECT)

            node = f._pod_nodes['r10']
            self.assertEqual(node.head_args.socket_in, SocketType.PULL_BIND)
            self.assertEqual(node.tail_args.socket_out, SocketType.PUSH_BIND)

            for name, node in f._pod_nodes.items():
                self.assertEqual(node.peas_args['peas'][0], node.head_args)
                self.assertEqual(node.peas_args['peas'][0], node.tail_args)

    def test_dry_run_with_two_pathways_diverging_at_gateway(self):
        f = (Flow().add(name='r2', uses='_forward')
             .add(name='r3', uses='_forward', needs='gateway')
             .join(['r2', 'r3']))

        with f:
            node = f._pod_nodes['gateway']
            self.assertEqual(node.head_args.socket_in, SocketType.PULL_CONNECT)
            self.assertEqual(node.tail_args.socket_out, SocketType.PUB_BIND)

            node = f._pod_nodes['r2']
            self.assertEqual(node.head_args.socket_in, SocketType.SUB_CONNECT)
            self.assertEqual(node.tail_args.socket_out, SocketType.PUSH_CONNECT)

            node = f._pod_nodes['r3']
            self.assertEqual(node.head_args.socket_in, SocketType.SUB_CONNECT)
            self.assertEqual(node.tail_args.socket_out, SocketType.PUSH_CONNECT)

            for name, node in f._pod_nodes.items():
                self.assertEqual(node.peas_args['peas'][0], node.head_args)
                self.assertEqual(node.peas_args['peas'][0], node.tail_args)

            f.dry_run()

    def test_dry_run_with_two_pathways_diverging_at_non_gateway(self):
        f = (Flow().add(name='r1', uses='_forward')
             .add(name='r2', uses='_forward')
             .add(name='r3', uses='_forward', needs='r1')
             .join(['r2', 'r3']))

        with f:
            node = f._pod_nodes['gateway']
            self.assertEqual(node.head_args.socket_in, SocketType.PULL_CONNECT)
            self.assertEqual(node.tail_args.socket_out, SocketType.PUSH_CONNECT)

            node = f._pod_nodes['r1']
            self.assertEqual(node.head_args.socket_in, SocketType.PULL_BIND)
            self.assertEqual(node.tail_args.socket_out, SocketType.PUB_BIND)

            node = f._pod_nodes['r2']
            self.assertEqual(node.head_args.socket_in, SocketType.SUB_CONNECT)
            self.assertEqual(node.tail_args.socket_out, SocketType.PUSH_CONNECT)

            node = f._pod_nodes['r3']
            self.assertEqual(node.head_args.socket_in, SocketType.SUB_CONNECT)
            self.assertEqual(node.tail_args.socket_out, SocketType.PUSH_CONNECT)

            for name, node in f._pod_nodes.items():
                self.assertEqual(node.peas_args['peas'][0], node.head_args)
                self.assertEqual(node.peas_args['peas'][0], node.tail_args)
            f.dry_run()

    @pytest.mark.skip('this leads to zmq address conflicts on github')
    def test_refactor_num_part(self):
        sleep(3)
        f = (Flow().add(name='r1', uses='_logforward', needs='gateway')
             .add(name='r2', uses='_logforward', needs='gateway')
             .join(['r1', 'r2']))

        with f:
            node = f._pod_nodes['gateway']
            self.assertEqual(node.head_args.socket_in, SocketType.PULL_CONNECT)
            self.assertEqual(node.tail_args.socket_out, SocketType.PUSH_CONNECT)

            node = f._pod_nodes['r1']
            self.assertEqual(node.head_args.socket_in, SocketType.PULL_BIND)
            self.assertEqual(node.tail_args.socket_out, SocketType.PUB_BIND)

            node = f._pod_nodes['r2']
            self.assertEqual(node.head_args.socket_in, SocketType.SUB_CONNECT)
            self.assertEqual(node.tail_args.socket_out, SocketType.PUSH_CONNECT)

            for name, node in f._pod_nodes.items():
                self.assertEqual(node.peas_args['peas'][0], node.head_args)
                self.assertEqual(node.peas_args['peas'][0], node.tail_args)

            f.index_lines(lines=['abbcs', 'efgh'])

    def test_refactor_num_part_proxy(self):
        f = (Flow().add(name='r1', uses='_logforward')
             .add(name='r2', uses='_logforward', needs='r1')
             .add(name='r3', uses='_logforward', needs='r1')
             .join(['r2', 'r3']))

        with f:
            node = f._pod_nodes['gateway']
            self.assertEqual(node.head_args.socket_in, SocketType.PULL_CONNECT)
            self.assertEqual(node.tail_args.socket_out, SocketType.PUSH_CONNECT)

            node = f._pod_nodes['r1']
            self.assertEqual(node.head_args.socket_in, SocketType.PULL_BIND)
            self.assertEqual(node.tail_args.socket_out, SocketType.PUB_BIND)

            node = f._pod_nodes['r2']
            self.assertEqual(node.head_args.socket_in, SocketType.SUB_CONNECT)
            self.assertEqual(node.tail_args.socket_out, SocketType.PUSH_CONNECT)

            node = f._pod_nodes['r3']
            self.assertEqual(node.head_args.socket_in, SocketType.SUB_CONNECT)
            self.assertEqual(node.tail_args.socket_out, SocketType.PUSH_CONNECT)

            for name, node in f._pod_nodes.items():
                self.assertEqual(node.peas_args['peas'][0], node.head_args)
                self.assertEqual(node.peas_args['peas'][0], node.tail_args)

            f.index_lines(lines=['abbcs', 'efgh'])

    def test_refactor_num_part_proxy_2(self):
        f = (Flow().add(name='r1', uses='_logforward')
             .add(name='r2', uses='_logforward', needs='r1', replicas=2)
             .add(name='r3', uses='_logforward', needs='r1', replicas=3, polling='ALL')
             .join(['r2', 'r3']))

        with f:
            f.index_lines(lines=['abbcs', 'efgh'])

    def test_refactor_num_part_2(self):
        f = (Flow()
             .add(name='r1', uses='_logforward', needs='gateway', replicas=3, polling='ALL'))

        with f:
            f.index_lines(lines=['abbcs', 'efgh'])

        f = (Flow()
             .add(name='r1', uses='_logforward', needs='gateway', replicas=3))

        with f:
            f.index_lines(lines=['abbcs', 'efgh'])

    def test_index_text_files(self):

        def validate(req):
            for d in req.docs:
                self.assertNotEqual(d.text, '')

        f = (Flow(read_only=True).add(uses=os.path.join(cur_dir, '../yaml/datauriindex.yml'), timeout_ready=-1))

        with f:
            f.index_files('*.py', output_fn=validate, callback_on_body=True)

        self.add_tmpfile('doc.gzip')

    def test_flow_with_publish_driver(self):

<<<<<<< HEAD
        f = (Flow().add(name='r1', uses=os.path.join(cur_dir, '../yaml/unarycrafter.yml'))
             .add(name='r2', uses='!OneHotTextEncoder')
             .add(name='r3', uses='!OneHotTextEncoder', needs='r1')
=======
        f = (Flow()
             .add(name='r2', yaml_path='!OneHotTextEncoder')
             .add(name='r3', yaml_path='!OneHotTextEncoder', needs='gateway')
>>>>>>> 3b21955e
             .join(needs=['r2', 'r3']))

        def validate(req):
            for d in req.docs:
                self.assertIsNotNone(d.embedding)

        with f:
            f.index_lines(lines=['text_1', 'text_2'], output_fn=validate, callback_on_body=True)


if __name__ == '__main__':
    unittest.main()<|MERGE_RESOLUTION|>--- conflicted
+++ resolved
@@ -279,43 +279,6 @@
         self.add_tmpfile('test-docshard-tmp')
         time.sleep(2)
 
-<<<<<<< HEAD
-    def test_shards_insufficient_data(self):
-        """THIS IS SUPER IMPORTANT FOR TESTING SHARDS
-
-        IF THIS FAILED, DONT IGNORE IT, DEBUG IT
-        """
-        index_docs = 3
-        replicas = 4
-
-        def validate(req):
-            self.assertEqual(len(req.docs), 1)
-            self.assertEqual(len(req.docs[0].topk_results), index_docs)
-
-            for d in req.docs[0].topk_results:
-                self.assertTrue(hasattr(d.match_doc, 'weight'))
-                self.assertIsNotNone(d.match_doc.weight)
-                self.assertEqual(d.match_doc.meta_info, b'hello world')
-
-        f = Flow().add(name='doc_pb', uses=os.path.join(cur_dir, '../yaml/test-docpb.yml'), replicas=replicas,
-                       separated_workspace=True)
-        with f:
-            f.index(input_fn=random_docs(index_docs), random_doc_id=False)
-
-        time.sleep(2)
-        with f:
-            pass
-        time.sleep(2)
-        f = Flow().add(name='doc_pb', uses=os.path.join(cur_dir, '../yaml/test-docpb.yml'), replicas=replicas,
-                       separated_workspace=True, polling='all', uses_reducing='_merge_topk_docs')
-        with f:
-            f.search(input_fn=random_queries(1, index_docs), random_doc_id=False, output_fn=validate,
-                     callback_on_body=True)
-        time.sleep(2)
-        self.add_tmpfile('test-docshard-tmp')
-
-=======
->>>>>>> 3b21955e
     def test_py_client(self):
         f = (Flow().add(name='r1', uses='_forward')
              .add(name='r2', uses='_forward')
@@ -521,15 +484,9 @@
 
     def test_flow_with_publish_driver(self):
 
-<<<<<<< HEAD
-        f = (Flow().add(name='r1', uses=os.path.join(cur_dir, '../yaml/unarycrafter.yml'))
+        f = (Flow()
              .add(name='r2', uses='!OneHotTextEncoder')
-             .add(name='r3', uses='!OneHotTextEncoder', needs='r1')
-=======
-        f = (Flow()
-             .add(name='r2', yaml_path='!OneHotTextEncoder')
-             .add(name='r3', yaml_path='!OneHotTextEncoder', needs='gateway')
->>>>>>> 3b21955e
+             .add(name='r3', uses='!OneHotTextEncoder', needs='gateway')
              .join(needs=['r2', 'r3']))
 
         def validate(req):
